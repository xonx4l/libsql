# 2008 June 18
#
# The author disclaims copyright to this source code.  In place of
# a legal notice, here is a blessing:
#
#    May you do good and not evil.
#    May you find forgiveness for yourself and forgive others.
#    May you share freely, never taking more than you give.
#
#***********************************************************************
#
# This file contains tests of the memory allocation subsystem
#

set testdir [file dirname $argv0]
source $testdir/tester.tcl
sqlite3_reset_auto_extension

# This test assumes that no page-cache or scratch buffers are installed
# by default when a new database connection is opened. As a result, it
# will not work with the "memsubsys1" permutation.
#
if {[permutation] == "memsubsys1"} {
  finish_test
  return
}

test_set_config_pagecache 0 0

# This procedure constructs a new database in test.db.  It fills
# this database with many small records (enough to force multiple
# rebalance operations in the btree-layer and to require a large
# page cache), verifies correct results, then returns.
#
proc build_test_db {testname pragmas} {
  catch {db close}
  forcedelete test.db test.db-journal
  sqlite3 db test.db
  sqlite3_db_config_lookaside db 0 0 0
  db eval $pragmas
  db eval {
    CREATE TABLE t1(x, y);
    CREATE TABLE t2(a, b);
    CREATE INDEX i1 ON t1(x,y);
    INSERT INTO t1 VALUES(1, 100);
    INSERT INTO t1 VALUES(2, 200);
  }
  for {set i 2} {$i<5000} {incr i $i} {
    db eval {INSERT INTO t2 SELECT * FROM t1}
    db eval {INSERT INTO t1 SELECT a+$i, a+b*100 FROM t2}
    db eval {DELETE FROM t2}
  }
  do_test $testname.1 {
    db eval {SELECT count(*) FROM t1}
  } 8192
  integrity_check $testname.2
}

# Reset all of the highwater marks.
#
proc reset_highwater_marks {} {
  sqlite3_status SQLITE_STATUS_MEMORY_USED 1
  sqlite3_status SQLITE_STATUS_MALLOC_SIZE 1
  sqlite3_status SQLITE_STATUS_PAGECACHE_USED 1
  sqlite3_status SQLITE_STATUS_PAGECACHE_OVERFLOW 1
  sqlite3_status SQLITE_STATUS_PAGECACHE_SIZE 1
  sqlite3_status SQLITE_STATUS_SCRATCH_USED 1
  sqlite3_status SQLITE_STATUS_SCRATCH_OVERFLOW 1
  sqlite3_status SQLITE_STATUS_SCRATCH_SIZE 1
  sqlite3_status SQLITE_STATUS_PARSER_STACK 1
}

set xtra_size 290

# Test 1:  Both PAGECACHE and SCRATCH are shut down.
#
db close
sqlite3_shutdown
sqlite3_config_lookaside 0 0
sqlite3_config_pagecache 0 0
sqlite3_initialize
reset_highwater_marks
build_test_db memsubsys1-1 {PRAGMA page_size=1024}
do_test memsubsys1-1.3 {
  set pg_used [lindex [sqlite3_status SQLITE_STATUS_PAGECACHE_USED 0] 2]
} 0
do_test memsubsys1-1.4 {
  set s_used [lindex [sqlite3_status SQLITE_STATUS_SCRATCH_USED 0] 2]
} 0
set max_pagecache [lindex [sqlite3_status SQLITE_STATUS_PAGECACHE_OVERFLOW 0] 2]
#show_memstats

# Test 2:  Activate PAGECACHE with 20 pages
#
db close
sqlite3_shutdown
sqlite3_config_pagecache [expr 1024+$xtra_size] 20
sqlite3_initialize
reset_highwater_marks
build_test_db memsubsys1-2 {PRAGMA page_size=1024; PRAGMA mmap_size=0}
#show_memstats
set MEMORY_MANAGEMENT $sqlite_options(memorymanage)
ifcapable !malloc_usable_size {
  if !$::sqlite_options(enable_purgeable_pcache) {
    do_test memsubsys1-2.3 {
      set pg_ovfl [lindex [sqlite3_status SQLITE_STATUS_PAGECACHE_OVERFLOW 0] 2]
    } [expr ($TEMP_STORE>1 || $MEMORY_MANAGEMENT==0)*1024]
  }
}
do_test memsubsys1-2.4 {
  set pg_used [lindex [sqlite3_status SQLITE_STATUS_PAGECACHE_USED 0] 2]
} 20
do_test memsubsys1-2.5 {
  set s_used [lindex [sqlite3_status SQLITE_STATUS_SCRATCH_USED 0] 2]
} 0

# Test 3:  Activate PAGECACHE with 20 pages but use the wrong page size
# so that PAGECACHE is not used.
#
db close
sqlite3_shutdown
sqlite3_config_pagecache [expr 512+$xtra_size] 20
sqlite3_config singlethread
sqlite3_initialize
reset_highwater_marks
build_test_db memsubsys1-3.1 {PRAGMA page_size=1024}
if !$::sqlite_options(enable_purgeable_pcache) {
  do_test memsubsys1-3.1.3 {
    set pg_used [lindex [sqlite3_status SQLITE_STATUS_PAGECACHE_USED 0] 2]
  } 0
  do_test memsubsys1-3.1.4 {
    set overflow [lindex [sqlite3_status SQLITE_STATUS_PAGECACHE_OVERFLOW 0] 2]
    # Note: The measured PAGECACHE_OVERFLOW is amount malloc() returns, not what
    # was requested.  System malloc() implementations might (arbitrarily) return
    # slightly different oversize buffers, which can result in different
    # PAGECACHE_OVERFLOW sizes between consecutive runs.  So we cannot do an
    # exact comparison.  Simply verify that the amount is within 5%.
    expr {$overflow>=$max_pagecache*0.95 && $overflow<=$max_pagecache*1.05}
  } 1
}
do_test memsubsys1-3.1.5 {
  set s_used [lindex [sqlite3_status SQLITE_STATUS_SCRATCH_USED 0] 2]
} 0
db close
sqlite3_shutdown
sqlite3_config_pagecache [expr 2048+$xtra_size] 20
sqlite3_initialize
reset_highwater_marks
build_test_db memsubsys1-3.2 {PRAGMA page_size=2048}
#show_memstats
do_test memsubsys1-3.2.3 {
  db eval {PRAGMA page_size}
} 2048
do_test memsubsys1-3.2.4 {
  set pg_used [lindex [sqlite3_status SQLITE_STATUS_PAGECACHE_USED 0] 2]
} 20
do_test memsubsys1-3.2.5 {
  set s_used [lindex [sqlite3_status SQLITE_STATUS_SCRATCH_USED 0] 2]
} 0

# Test 4:  Activate both PAGECACHE and SCRATCH.
#
db close
sqlite3_shutdown
sqlite3_config_pagecache [expr 1024+$xtra_size] 50
sqlite3_config_scratch 6000 2
sqlite3_initialize
reset_highwater_marks
build_test_db memsubsys1-4 {PRAGMA page_size=1024}
#show_memstats
do_test memsubsys1-4.3 {
  set pg_used [lindex [sqlite3_status SQLITE_STATUS_PAGECACHE_USED 0] 2]
  expr {$pg_used>=45 && $pg_used<=50}
} 1
if !$::sqlite_options(enable_purgeable_pcache) {
  do_test memsubsys1-4.4 {
    set pg_ovfl [lindex [sqlite3_status SQLITE_STATUS_PAGECACHE_OVERFLOW 0] 2]
  } 0
}
do_test memsubsys1-4.5 {
  set maxreq [lindex [sqlite3_status SQLITE_STATUS_MALLOC_SIZE 0] 2]
  expr {$maxreq<7000}
} 1
do_test memsubsys1-4.6 {
  set s_used [lindex [sqlite3_status SQLITE_STATUS_SCRATCH_USED 0] 2]
} 1

# Test 5:  Activate both PAGECACHE and SCRATCH.  But make the page size is
# such that the SCRATCH allocations are too small.
#
db close
sqlite3_shutdown
sqlite3_config_pagecache [expr 4096+$xtra_size] 24
sqlite3_config_scratch 4000 2
sqlite3_initialize
reset_highwater_marks
build_test_db memsubsys1-5 {PRAGMA page_size=4096}
#show_memstats
do_test memsubsys1-5.3 {
  set pg_used [lindex [sqlite3_status SQLITE_STATUS_PAGECACHE_USED 0] 2]
} {/^2[34]$/}
set msize [sqlite3_status SQLITE_STATUS_MALLOC_SIZE 0]
if {[lindex $msize 2]!=0} {
  do_test memsubsys1-5.4 {
    set maxreq [lindex [sqlite3_status SQLITE_STATUS_MALLOC_SIZE 0] 2]
    expr {$maxreq>4096}
  } 1
  do_test memsubsys1-5.5 {
    set s_used [lindex [sqlite3_status SQLITE_STATUS_SCRATCH_USED 0] 2]
  } 0
  do_test memsubsys1-5.6 {
    set s_ovfl [lindex [sqlite3_status SQLITE_STATUS_SCRATCH_OVERFLOW 0] 2]
    expr {$s_ovfl>6000}
  } 1
}

# Test 6:  Activate both PAGECACHE and SCRATCH with a 4k page size.
# Make it so that SCRATCH is large enough
#
db close
sqlite3_shutdown
sqlite3_config_pagecache [expr 4096+$xtra_size] 24
sqlite3_config_scratch 25300 1
sqlite3_initialize
reset_highwater_marks
build_test_db memsubsys1-6 {PRAGMA page_size=4096}
#show_memstats
do_test memsubsys1-6.3 {
  set pg_used [lindex [sqlite3_status SQLITE_STATUS_PAGECACHE_USED 0] 2]
} {/^2[34]$/}
#do_test memsubsys1-6.4 {
#  set maxreq [lindex [sqlite3_status SQLITE_STATUS_MALLOC_SIZE 0] 2]
#  expr {$maxreq>4096 && $maxreq<=(4096+$xtra_size)}
#} 1
do_test memsubsys1-6.5 {
  set s_used [lindex [sqlite3_status SQLITE_STATUS_SCRATCH_USED 0] 2]
} 1
do_test memsubsys1-6.6 {
  set s_ovfl [lindex [sqlite3_status SQLITE_STATUS_SCRATCH_OVERFLOW 0] 2]
} 0

# Test 7:  Activate both PAGECACHE and SCRATCH with a 4k page size.
# Set cache_size small so that no PAGECACHE overflow occurs.  Verify
# that maximum allocation size is small.
#
db close
sqlite3_shutdown
sqlite3_config_pagecache [expr 4096+$xtra_size] 24
sqlite3_config_scratch 25300 1
sqlite3_initialize
reset_highwater_marks
build_test_db memsubsys1-7 {
  PRAGMA page_size=4096;
  PRAGMA cache_size=10;
  PRAGMA temp_store=memory;
}
#show_memstats
do_test memsubsys1-7.3 {
  set pg_used [lindex [sqlite3_status SQLITE_STATUS_PAGECACHE_USED 0] 2]
  expr {$pg_used<24}
} 1
<<<<<<< HEAD
if !$::sqlite_options(enable_purgeable_pcache) {
  do_test memsubsys1-7.4 {
    set pg_ovfl [lindex [sqlite3_status SQLITE_STATUS_PAGECACHE_OVERFLOW 0] 2]
  } 0
  do_test memsubsys1-7.5 {
    set maxreq [lindex [sqlite3_status SQLITE_STATUS_MALLOC_SIZE 0] 2]
    expr {$maxreq<4100}
  } 1
}
=======
do_test memsubsys1-7.4 {
  set pg_ovfl [lindex [sqlite3_status SQLITE_STATUS_PAGECACHE_OVERFLOW 0] 2]
} 0
do_test memsubsys1-7.5 {
  set maxreq [lindex [sqlite3_status SQLITE_STATUS_MALLOC_SIZE 0] 2]
  expr {$maxreq<4100 + 4200*[nonzero_reserved_bytes]}
} 1
>>>>>>> 82f52540
do_test memsubsys1-7.6 {
  set s_used [lindex [sqlite3_status SQLITE_STATUS_SCRATCH_USED 0] 2]
} 1
do_test memsubsys1-7.7 {
  set s_ovfl [lindex [sqlite3_status SQLITE_STATUS_SCRATCH_OVERFLOW 0] 2]
} 0

# Test 8:  Disable PAGECACHE.  Make available SCRATCH zero.  Verify that
# the SCRATCH overflow logic works.
#
db close
sqlite3_shutdown
sqlite3_config_pagecache 0 0
sqlite3_config_scratch 25000 0
sqlite3_initialize
reset_highwater_marks
do_test memsubsys1-8.1 {
  set pg_used [lindex [sqlite3_status SQLITE_STATUS_SCRATCH_USED 0] 2]
} 0
do_test memsubsys1-8.2 {
  set s_ovfl [lindex [sqlite3_status SQLITE_STATUS_SCRATCH_OVERFLOW 0] 2]
} 0
if {[lindex $msize 2]!=0} {
  do_test memsubsys1-8.3 {
    sqlite3 db :memory:
    db eval {
      CREATE TABLE t1(x);
      INSERT INTO t1 VALUES(zeroblob(400));
      INSERT INTO t1 VALUES(zeroblob(400));
      INSERT INTO t1 SELECT * FROM t1;
      INSERT INTO t1 SELECT * FROM t1;
      INSERT INTO t1 SELECT * FROM t1;
    }
    expr {[lindex [sqlite3_status SQLITE_STATUS_SCRATCH_OVERFLOW 0] 2]>0}
  } 1
  db close
}
sqlite3_shutdown
sqlite3_config_memstatus 0
sqlite3_initialize
do_test memsubsys1-8.4 {
  sqlite3 db :memory:
  db eval {
    CREATE TABLE t1(x);
    INSERT INTO t1 VALUES(zeroblob(400));
    INSERT INTO t1 VALUES(zeroblob(400));
    INSERT INTO t1 SELECT * FROM t1;
    INSERT INTO t1 SELECT * FROM t1;
    INSERT INTO t1 SELECT * FROM t1;
    SELECT rowid FROM t1;
  }
} {1 2 3 4 5 6 7 8 9 10 11 12 13 14 15 16}


db close
sqlite3_shutdown
sqlite3_config_memstatus 1
sqlite3_config_scratch 0 0
sqlite3_config_lookaside 100 500
sqlite3_config serialized
sqlite3_initialize
autoinstall_test_functions

test_restore_config_pagecache
finish_test<|MERGE_RESOLUTION|>--- conflicted
+++ resolved
@@ -259,25 +259,15 @@
   set pg_used [lindex [sqlite3_status SQLITE_STATUS_PAGECACHE_USED 0] 2]
   expr {$pg_used<24}
 } 1
-<<<<<<< HEAD
 if !$::sqlite_options(enable_purgeable_pcache) {
   do_test memsubsys1-7.4 {
     set pg_ovfl [lindex [sqlite3_status SQLITE_STATUS_PAGECACHE_OVERFLOW 0] 2]
   } 0
   do_test memsubsys1-7.5 {
     set maxreq [lindex [sqlite3_status SQLITE_STATUS_MALLOC_SIZE 0] 2]
-    expr {$maxreq<4100}
-  } 1
-}
-=======
-do_test memsubsys1-7.4 {
-  set pg_ovfl [lindex [sqlite3_status SQLITE_STATUS_PAGECACHE_OVERFLOW 0] 2]
-} 0
-do_test memsubsys1-7.5 {
-  set maxreq [lindex [sqlite3_status SQLITE_STATUS_MALLOC_SIZE 0] 2]
-  expr {$maxreq<4100 + 4200*[nonzero_reserved_bytes]}
-} 1
->>>>>>> 82f52540
+    expr {$maxreq<4100 + 4200*[nonzero_reserved_bytes]}
+  } 1
+}
 do_test memsubsys1-7.6 {
   set s_used [lindex [sqlite3_status SQLITE_STATUS_SCRATCH_USED 0] 2]
 } 1
