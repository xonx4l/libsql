# 2010 June 15
#
# The author disclaims copyright to this source code.  In place of
# a legal notice, here is a blessing:
#
#    May you do good and not evil.
#    May you find forgiveness for yourself and forgive others.
#    May you share freely, never taking more than you give.
#
#***********************************************************************
#

set testdir [file dirname $argv0]
source $testdir/tester.tcl
source $testdir/lock_common.tcl
source $testdir/malloc_common.tcl
source $testdir/wal_common.tcl

# Do not use a codec for tests in this file, as the database file is
# manipulated directly using tcl scripts (using the [hexio_write] command).
#
do_not_use_codec

#
# pager1-1.*: Test inter-process locking (clients in multiple processes).
#
# pager1-2.*: Test intra-process locking (multiple clients in this process).
#
# pager1-3.*: Savepoint related tests.
#
# pager1-4.*: Hot-journal related tests.
#
# pager1-5.*: Cases related to multi-file commits.
#
# pager1-6.*: Cases related to "PRAGMA max_page_count"
#
# pager1-7.*: Cases specific to "PRAGMA journal_mode=TRUNCATE"
#
# pager1-8.*: Cases using temporary and in-memory databases.
#
# pager1-9.*: Tests related to the backup API.
#
# pager1-10.*: Test that the assumed file-system sector-size is limited to
#              64KB.
#
# pager1-12.*: Tests involving "PRAGMA page_size"
#
# pager1-13.*: Cases specific to "PRAGMA journal_mode=PERSIST"
#
# pager1-14.*: Cases specific to "PRAGMA journal_mode=OFF"
#
# pager1-15.*: Varying sqlite3_vfs.szOsFile
#
# pager1-16.*: Varying sqlite3_vfs.mxPathname
#
# pager1-17.*: Tests related to "PRAGMA omit_readlock"
#              (The omit_readlock pragma has been removed and so have
#              these tests.)
#
# pager1-18.*: Test that the pager layer responds correctly if the b-tree
#              requests an invalid page number (due to db corruption).
#

proc recursive_select {id table {script {}}} {
  set cnt 0
  db eval "SELECT rowid, * FROM $table WHERE rowid = ($id-1)" {
    recursive_select $rowid $table $script
    incr cnt
  }
  if {$cnt==0} { eval $script }
}

set a_string_counter 1
proc a_string {n} {
  global a_string_counter
  incr a_string_counter
  string range [string repeat "${a_string_counter}." $n] 1 $n
}
db func a_string a_string

do_multiclient_test tn {

  # Create and populate a database table using connection [db]. Check 
  # that connections [db2] and [db3] can see the schema and content.
  #
  do_test pager1-$tn.1 {
    sql1 {
      CREATE TABLE t1(a PRIMARY KEY, b);
      CREATE INDEX i1 ON t1(b);
      INSERT INTO t1 VALUES(1, 'one'); INSERT INTO t1 VALUES(2, 'two');
    }
  } {}
  do_test pager1-$tn.2 { sql2 { SELECT * FROM t1 } } {1 one 2 two}
  do_test pager1-$tn.3 { sql3 { SELECT * FROM t1 } } {1 one 2 two}

  # Open a transaction and add a row using [db]. This puts [db] in
  # RESERVED state. Check that connections [db2] and [db3] can still
  # read the database content as it was before the transaction was
  # opened. [db] should see the inserted row.
  #
  do_test pager1-$tn.4 {
    sql1 {
      BEGIN;
        INSERT INTO t1 VALUES(3, 'three');
    }
  } {}
  do_test pager1-$tn.5 { sql2 { SELECT * FROM t1 } } {1 one 2 two}
  do_test pager1-$tn.7 { sql1 { SELECT * FROM t1 } } {1 one 2 two 3 three}

  # [db] still has an open write transaction. Check that this prevents
  # other connections (specifically [db2]) from writing to the database.
  #
  # Even if [db2] opens a transaction first, it may not write to the
  # database. After the attempt to write the db within a transaction, 
  # [db2] is left with an open transaction, but not a read-lock on
  # the main database. So it does not prevent [db] from committing.
  #
  do_test pager1-$tn.8 { 
    csql2 { UPDATE t1 SET a = a + 10 }
  } {1 {database is locked}}
  do_test pager1-$tn.9 { 
    csql2 { 
      BEGIN;
      UPDATE t1 SET a = a + 10;
    }
  } {1 {database is locked}}

  # Have [db] commit its transactions. Check the other connections can
  # now see the new database content.
  #
  do_test pager1-$tn.10 { sql1 { COMMIT } } {}
  do_test pager1-$tn.11 { sql1 { SELECT * FROM t1 } } {1 one 2 two 3 three}
  do_test pager1-$tn.12 { sql2 { SELECT * FROM t1 } } {1 one 2 two 3 three}
  do_test pager1-$tn.13 { sql3 { SELECT * FROM t1 } } {1 one 2 two 3 three}

  # Check that, as noted above, [db2] really did keep an open transaction
  # after the attempt to write the database failed.
  #
  do_test pager1-$tn.14 { 
    csql2 { BEGIN } 
  } {1 {cannot start a transaction within a transaction}}
  do_test pager1-$tn.15 { sql2 { ROLLBACK } } {}

  # Have [db2] open a transaction and take a read-lock on the database.
  # Check that this prevents [db] from writing to the database (outside
  # of any transaction). After this fails, check that [db3] can read
  # the db (showing that [db] did not take a PENDING lock etc.)
  #
  do_test pager1-$tn.15 { 
    sql2 { BEGIN; SELECT * FROM t1; }
  } {1 one 2 two 3 three}
  do_test pager1-$tn.16 { 
    csql1 { UPDATE t1 SET a = a + 10 }
  } {1 {database is locked}}
  do_test pager1-$tn.17 { sql3 { SELECT * FROM t1 } } {1 one 2 two 3 three}

  # This time, have [db] open a transaction before writing the database.
  # This works - [db] gets a RESERVED lock which does not conflict with
  # the SHARED lock [db2] is holding.
  #
  do_test pager1-$tn.18 { 
    sql1 { 
      BEGIN;  
      UPDATE t1 SET a = a + 10; 
    }
  } {}
  do_test pager1-$tn-19 { 
    sql1 { PRAGMA lock_status } 
  } {main reserved temp closed}
  do_test pager1-$tn-20 { 
    sql2 { PRAGMA lock_status } 
  } {main shared temp closed}

  # Check that all connections can still read the database. Only [db] sees
  # the updated content (as the transaction has not been committed yet).
  #
  do_test pager1-$tn.21 { sql1 { SELECT * FROM t1 } } {11 one 12 two 13 three}
  do_test pager1-$tn.22 { sql2 { SELECT * FROM t1 } } {1 one 2 two 3 three}
  do_test pager1-$tn.23 { sql3 { SELECT * FROM t1 } } {1 one 2 two 3 three}

  # Because [db2] still has the SHARED lock, [db] is unable to commit the
  # transaction. If it tries, an error is returned and the connection 
  # upgrades to a PENDING lock.
  #
  # Once this happens, [db] can read the database and see the new content,
  # [db2] (still holding SHARED) can still read the old content, but [db3]
  # (not holding any lock) is prevented by [db]'s PENDING from reading
  # the database.
  #
  do_test pager1-$tn.24 { csql1 { COMMIT } } {1 {database is locked}}
  do_test pager1-$tn-25 { 
    sql1 { PRAGMA lock_status } 
  } {main pending temp closed}
  do_test pager1-$tn.26 { sql1 { SELECT * FROM t1  } } {11 one 12 two 13 three}
  do_test pager1-$tn.27 { sql2 { SELECT * FROM t1  } } {1 one 2 two 3 three}
  do_test pager1-$tn.28 { csql3 { SELECT * FROM t1 } } {1 {database is locked}}

  # Have [db2] commit its read transaction, releasing the SHARED lock it
  # is holding. Now, neither [db2] nor [db3] may read the database (as [db]
  # is still holding a PENDING).
  #
  do_test pager1-$tn.29 { sql2 { COMMIT } } {}
  do_test pager1-$tn.30 { csql2 { SELECT * FROM t1 } } {1 {database is locked}}
  do_test pager1-$tn.31 { csql3 { SELECT * FROM t1 } } {1 {database is locked}}

  # [db] is now able to commit the transaction. Once the transaction is 
  # committed, all three connections can read the new content.
  #
  do_test pager1-$tn.25 { sql1 { UPDATE t1 SET a = a+10 } } {}
  do_test pager1-$tn.26 { sql1 { COMMIT } } {}
  do_test pager1-$tn.27 { sql1 { SELECT * FROM t1 } } {21 one 22 two 23 three}
  do_test pager1-$tn.27 { sql2 { SELECT * FROM t1 } } {21 one 22 two 23 three}
  do_test pager1-$tn.28 { sql3 { SELECT * FROM t1 } } {21 one 22 two 23 three}

  # Install a busy-handler for connection [db].
  #
  set ::nbusy [list]
  proc busy {n} {
    lappend ::nbusy $n
    if {$n>5} { sql2 COMMIT }
    return 0
  }
  db busy busy

  do_test pager1-$tn.29 { 
    sql1 { BEGIN ; INSERT INTO t1 VALUES('x', 'y') } 
  } {}
  do_test pager1-$tn.30 { 
    sql2 { BEGIN ; SELECT * FROM t1 } 
  } {21 one 22 two 23 three}
  do_test pager1-$tn.31 { sql1 COMMIT } {}
  do_test pager1-$tn.32 { set ::nbusy } {0 1 2 3 4 5 6}
}

#-------------------------------------------------------------------------
# Savepoint related test cases.
#
# pager1-3.1.2.*: Force a savepoint rollback to cause the database file
#                 to grow.
#
# pager1-3.1.3.*: Use a journal created in synchronous=off mode as part
#                 of a savepoint rollback.
# 
do_test pager1-3.1.1 {
  faultsim_delete_and_reopen
  execsql {
    CREATE TABLE t1(a PRIMARY KEY, b);
    CREATE TABLE counter(
      i CHECK (i<5), 
      u CHECK (u<10)
    );
    INSERT INTO counter VALUES(0, 0);
    CREATE TRIGGER tr1 AFTER INSERT ON t1 BEGIN
      UPDATE counter SET i = i+1;
    END;
    CREATE TRIGGER tr2 AFTER UPDATE ON t1 BEGIN
      UPDATE counter SET u = u+1;
    END;
  }
  execsql { SELECT * FROM counter }
} {0 0}

do_execsql_test pager1-3.1.2 {
  PRAGMA cache_size = 10;
  BEGIN;
    INSERT INTO t1 VALUES(1, randomblob(1500));
    INSERT INTO t1 VALUES(2, randomblob(1500));
    INSERT INTO t1 VALUES(3, randomblob(1500));
    SELECT * FROM counter;
} {3 0}
do_catchsql_test pager1-3.1.3 {
    INSERT INTO t1 SELECT a+3, randomblob(1500) FROM t1
} {1 {constraint failed}}
do_execsql_test pager1-3.4 { SELECT * FROM counter } {3 0}
do_execsql_test pager1-3.5 { SELECT a FROM t1 } {1 2 3}
do_execsql_test pager1-3.6 { COMMIT } {}

foreach {tn sql tcl} {
  7  { PRAGMA synchronous = NORMAL ; PRAGMA temp_store = 0 } {
    testvfs tv -default 1
    tv devchar safe_append
  }
  8  { PRAGMA synchronous = NORMAL ; PRAGMA temp_store = 2 } {
    testvfs tv -default 1
    tv devchar sequential
  }
  9  { PRAGMA synchronous = FULL } { }
  10 { PRAGMA synchronous = NORMAL } { }
  11 { PRAGMA synchronous = OFF } { }
  12 { PRAGMA synchronous = FULL ; PRAGMA fullfsync = 1 } { }
  13 { PRAGMA synchronous = FULL } {
    testvfs tv -default 1
    tv devchar sequential
  }
  14 { PRAGMA locking_mode = EXCLUSIVE } {
  }
} {
  do_test pager1-3.$tn.1 {
    eval $tcl
    faultsim_delete_and_reopen
    db func a_string a_string
    execsql $sql
    execsql {
      PRAGMA auto_vacuum = 2;
      PRAGMA cache_size = 10;
      CREATE TABLE z(x INTEGER PRIMARY KEY, y);
      BEGIN;
        INSERT INTO z VALUES(NULL, a_string(800));
        INSERT INTO z SELECT NULL, a_string(800) FROM z;     --   2
        INSERT INTO z SELECT NULL, a_string(800) FROM z;     --   4
        INSERT INTO z SELECT NULL, a_string(800) FROM z;     --   8
        INSERT INTO z SELECT NULL, a_string(800) FROM z;     --  16
        INSERT INTO z SELECT NULL, a_string(800) FROM z;     --  32
        INSERT INTO z SELECT NULL, a_string(800) FROM z;     --  64
        INSERT INTO z SELECT NULL, a_string(800) FROM z;     -- 128
        INSERT INTO z SELECT NULL, a_string(800) FROM z;     -- 256
      COMMIT;
    }
    execsql { PRAGMA auto_vacuum }
  } {2}
  do_execsql_test pager1-3.$tn.2 {
    BEGIN;
      INSERT INTO z VALUES(NULL, a_string(800));
      INSERT INTO z VALUES(NULL, a_string(800));
      SAVEPOINT one;
        UPDATE z SET y = NULL WHERE x>256;
        PRAGMA incremental_vacuum;
        SELECT count(*) FROM z WHERE x < 100;
      ROLLBACK TO one;
    COMMIT;
  } {99}

  do_execsql_test pager1-3.$tn.3 {
    BEGIN;
      SAVEPOINT one;
        UPDATE z SET y = y||x;
      ROLLBACK TO one;
    COMMIT;
    SELECT count(*) FROM z;
  } {258}

  do_execsql_test pager1-3.$tn.4 {
    SAVEPOINT one;
      UPDATE z SET y = y||x;
    ROLLBACK TO one;
  } {}
  do_execsql_test pager1-3.$tn.5 {
    SELECT count(*) FROM z;
    RELEASE one;
    PRAGMA integrity_check;
  } {258 ok}

  do_execsql_test pager1-3.$tn.6 {
    SAVEPOINT one;
    RELEASE one;
  } {}

  db close
  catch { tv delete }
}

#-------------------------------------------------------------------------
# Hot journal rollback related test cases.
#
# pager1.4.1.*: Test that the pager module deletes very small invalid
#               journal files.
#
# pager1.4.2.*: Test that if the master journal pointer at the end of a
#               hot-journal file appears to be corrupt (checksum does not
#               compute) the associated journal is rolled back (and no
#               xAccess() call to check for the presence of any master 
#               journal file is made).
#
# pager1.4.3.*: Test that the contents of a hot-journal are ignored if the
#               page-size or sector-size in the journal header appear to
#               be invalid (too large, too small or not a power of 2).
#
# pager1.4.4.*: Test hot-journal rollback of journal file with a master
#               journal pointer generated in various "PRAGMA synchronous"
#               modes.
#
# pager1.4.5.*: Test that hot-journal rollback stops if it encounters a
#               journal-record for which the checksum fails.
#
# pager1.4.6.*: Test that when rolling back a hot-journal that contains a
#               master journal pointer, the master journal file is deleted
#               after all the hot-journals that refer to it are deleted.
#
# pager1.4.7.*: Test that if a hot-journal file exists but a client can
#               open it for reading only, the database cannot be accessed and
#               SQLITE_CANTOPEN is returned.
# 
do_test pager1.4.1.1 {
  faultsim_delete_and_reopen
  execsql { 
    CREATE TABLE x(y, z);
    INSERT INTO x VALUES(1, 2);
  }
  set fd [open test.db-journal w]
  puts -nonewline $fd "helloworld"
  close $fd
  file exists test.db-journal
} {1}
do_test pager1.4.1.2 { execsql { SELECT * FROM x } } {1 2}
do_test pager1.4.1.3 { file exists test.db-journal } {0}

# Set up a [testvfs] to snapshot the file-system just before SQLite
# deletes the master-journal to commit a multi-file transaction.
#
# In subsequent test cases, invoking [faultsim_restore_and_reopen] sets
# up the file system to contain two databases, two hot-journal files and
# a master-journal.
#
do_test pager1.4.2.1 {
  testvfs tstvfs -default 1
  tstvfs filter xDelete
  tstvfs script xDeleteCallback
  proc xDeleteCallback {method file args} {
    set file [file tail $file]
    if { [string match *mj* $file] } { faultsim_save }
  }
  faultsim_delete_and_reopen
  db func a_string a_string
  execsql {
    ATTACH 'test.db2' AS aux;
    PRAGMA journal_mode = DELETE;
    PRAGMA main.cache_size = 10;
    PRAGMA aux.cache_size = 10;
    CREATE TABLE t1(a UNIQUE, b UNIQUE);
    CREATE TABLE aux.t2(a UNIQUE, b UNIQUE);
    INSERT INTO t1 VALUES(a_string(200), a_string(300));
    INSERT INTO t1 SELECT a_string(200), a_string(300) FROM t1;
    INSERT INTO t1 SELECT a_string(200), a_string(300) FROM t1;
    INSERT INTO t2 SELECT * FROM t1;
    BEGIN;
      INSERT INTO t1 SELECT a_string(201), a_string(301) FROM t1;
      INSERT INTO t1 SELECT a_string(202), a_string(302) FROM t1;
      INSERT INTO t1 SELECT a_string(203), a_string(303) FROM t1;
      INSERT INTO t1 SELECT a_string(204), a_string(304) FROM t1;
      REPLACE INTO t2 SELECT * FROM t1;
    COMMIT;
  }
  db close
  tstvfs delete
} {}

if {$::tcl_platform(platform)!="windows"} {
do_test pager1.4.2.2 {
  faultsim_restore_and_reopen
  execsql {
    SELECT count(*) FROM t1;
    PRAGMA integrity_check;
  }
} {4 ok}
do_test pager1.4.2.3 {
  faultsim_restore_and_reopen
  foreach f [glob test.db-mj*] { forcedelete $f }
  execsql {
    SELECT count(*) FROM t1;
    PRAGMA integrity_check;
  }
} {64 ok}
do_test pager1.4.2.4 {
  faultsim_restore_and_reopen
  hexio_write test.db-journal [expr [file size test.db-journal]-20] 123456
  execsql {
    SELECT count(*) FROM t1;
    PRAGMA integrity_check;
  }
} {4 ok}
do_test pager1.4.2.5 {
  faultsim_restore_and_reopen
  hexio_write test.db-journal [expr [file size test.db-journal]-20] 123456
  foreach f [glob test.db-mj*] { forcedelete $f }
  execsql {
    SELECT count(*) FROM t1;
    PRAGMA integrity_check;
  }
} {4 ok}
}

do_test pager1.4.3.1 {
  testvfs tstvfs -default 1
  tstvfs filter xSync
  tstvfs script xSyncCallback
  proc xSyncCallback {method file args} {
    set file [file tail $file]
    if { 0==[string match *journal $file] } { faultsim_save }
  }
  faultsim_delete_and_reopen
  execsql {
    PRAGMA journal_mode = DELETE;
    CREATE TABLE t1(a, b);
    INSERT INTO t1 VALUES(1, 2);
    INSERT INTO t1 VALUES(3, 4);
  }
  db close
  tstvfs delete
} {}

foreach {tn ofst value result} {
          2   20    31       {1 2 3 4}
          3   20    32       {1 2 3 4}
          4   20    33       {1 2 3 4}
          5   20    65536    {1 2 3 4}
          6   20    131072   {1 2 3 4}

          7   24    511      {1 2 3 4}
          8   24    513      {1 2 3 4}
          9   24    131072   {1 2 3 4}

         10   32    65536    {1 2}
} {
  do_test pager1.4.3.$tn {
    faultsim_restore_and_reopen
    hexio_write test.db-journal $ofst [format %.8x $value]
    execsql { SELECT * FROM t1 }
  } $result
}
db close

# Set up a VFS that snapshots the file-system just before a master journal
# file is deleted to commit a multi-file transaction. Specifically, the
# file-system is saved just before the xDelete() call to remove the 
# master journal file from the file-system.
#
testvfs tv -default 1
tv script copy_on_mj_delete
set ::mj_filename_length 0
proc copy_on_mj_delete {method filename args} {
  if {[string match *mj* [file tail $filename]]} { 
    set ::mj_filename_length [string length $filename]
    faultsim_save 
  }
  return SQLITE_OK
}

<<<<<<< HEAD
set pwd [pwd]
if {![forced_proxy_locking]} {
  # proxy locking uses can't deal with auto proxy file paths longer than MAXPATHLEN
=======
set pwd [get_pwd]
>>>>>>> d13a3bc7
foreach {tn1 tcl} {
  1 { set prefix "test.db" }
  2 { 
    # This test depends on the underlying VFS being able to open paths
    # 512 bytes in length. The idea is to create a hot-journal file that
    # contains a master-journal pointer so large that it could contain
    # a valid page record (if the file page-size is 512 bytes). So as to
    # make sure SQLite doesn't get confused by this.
    #
    set nPadding [expr 511 - $::mj_filename_length]
    if {$tcl_platform(platform)=="windows"} {
      # TBD need to figure out how to do this correctly for Windows!!!
      set nPadding [expr 255 - $::mj_filename_length]
    }

    # We cannot just create a really long database file name to open, as
    # Linux limits a single component of a path to 255 bytes by default
    # (and presumably other systems have limits too). So create a directory
    # hierarchy to work in.
    #
    set dirname "d123456789012345678901234567890/"
    set nDir [expr $nPadding / 32]
    if { $nDir } {
      set p [string repeat $dirname $nDir]
      file mkdir $p
      cd $p
    }

    set padding [string repeat x [expr $nPadding %32]]
    set prefix "test.db${padding}"
  }
} {
  eval $tcl
  foreach {tn2 sql} {
    o { 
      PRAGMA main.synchronous=OFF;
      PRAGMA aux.synchronous=OFF;
      PRAGMA journal_mode = DELETE;
    }
    o512 { 
      PRAGMA main.synchronous=OFF;
      PRAGMA aux.synchronous=OFF;
      PRAGMA main.page_size = 512;
      PRAGMA aux.page_size = 512;
      PRAGMA journal_mode = DELETE;
    }
    n { 
      PRAGMA main.synchronous=NORMAL;
      PRAGMA aux.synchronous=NORMAL;
      PRAGMA journal_mode = DELETE;
    }
    f { 
      PRAGMA main.synchronous=FULL;
      PRAGMA aux.synchronous=FULL;
      PRAGMA journal_mode = DELETE;
    }
  } {

    set tn "${tn1}.${tn2}"
  
    # Set up a connection to have two databases, test.db (main) and 
    # test.db2 (aux). Then run a multi-file transaction on them. The
    # VFS will snapshot the file-system just before the master-journal
    # file is deleted to commit the transaction.
    #
    tv filter xDelete
    do_test pager1-4.4.$tn.1 {
      faultsim_delete_and_reopen $prefix
      execsql "
        ATTACH '${prefix}2' AS aux;
        $sql
        CREATE TABLE a(x);
        CREATE TABLE aux.b(x);
        INSERT INTO a VALUES('double-you');
        INSERT INTO a VALUES('why');
        INSERT INTO a VALUES('zed');
        INSERT INTO b VALUES('won');
        INSERT INTO b VALUES('too');
        INSERT INTO b VALUES('free');
      "
      execsql {
        BEGIN;
          INSERT INTO a SELECT * FROM b WHERE rowid<=3;
          INSERT INTO b SELECT * FROM a WHERE rowid<=3;
        COMMIT;
      }
    } {}
    tv filter {}
    
    # Check that the transaction was committed successfully.
    #
    do_execsql_test pager1-4.4.$tn.2 {
      SELECT * FROM a
    } {double-you why zed won too free}
    do_execsql_test pager1-4.4.$tn.3 {
      SELECT * FROM b
    } {won too free double-you why zed}
    
    # Restore the file-system and reopen the databases. Check that it now
    # appears that the transaction was not committed (because the file-system
    # was restored to the state where it had not been).
    #
    do_test pager1-4.4.$tn.4 {
      faultsim_restore_and_reopen $prefix
      execsql "ATTACH '${prefix}2' AS aux"
    } {}
    do_execsql_test pager1-4.4.$tn.5 {SELECT * FROM a} {double-you why zed}
    do_execsql_test pager1-4.4.$tn.6 {SELECT * FROM b} {won too free}
    
    # Restore the file-system again. This time, before reopening the databases,
    # delete the master-journal file from the file-system. It now appears that
    # the transaction was committed (no master-journal file == no rollback).
    #
    do_test pager1-4.4.$tn.7 {
      faultsim_restore_and_reopen $prefix
      foreach f [glob ${prefix}-mj*] { forcedelete $f }
      execsql "ATTACH '${prefix}2' AS aux"
    } {}
    do_execsql_test pager1-4.4.$tn.8 {
      SELECT * FROM a
    } {double-you why zed won too free}
    do_execsql_test pager1-4.4.$tn.9 {
      SELECT * FROM b
    } {won too free double-you why zed}
  }

  cd $pwd
}
db close
tv delete
forcedelete $dirname
}


# Set up a VFS to make a copy of the file-system just before deleting a
# journal file to commit a transaction. The transaction modifies exactly
# two database pages (and page 1 - the change counter).
#
testvfs tv -default 1
tv sectorsize 512
tv script copy_on_journal_delete
tv filter xDelete
proc copy_on_journal_delete {method filename args} {
  if {[string match *journal $filename]} faultsim_save 
  return SQLITE_OK
}
faultsim_delete_and_reopen
do_execsql_test pager1.4.5.1 {
  PRAGMA journal_mode = DELETE;
  PRAGMA page_size = 1024;
  CREATE TABLE t1(a, b);
  CREATE TABLE t2(a, b);
  INSERT INTO t1 VALUES('I', 'II');
  INSERT INTO t2 VALUES('III', 'IV');
  BEGIN;
    INSERT INTO t1 VALUES(1, 2);
    INSERT INTO t2 VALUES(3, 4);
  COMMIT;
} {delete}
tv filter {}

# Check the transaction was committed:
#
do_execsql_test pager1.4.5.2 {
  SELECT * FROM t1;
  SELECT * FROM t2;
} {I II 1 2 III IV 3 4}

# Now try four tests:
#
#  pager1-4.5.3: Restore the file-system. Check that the whole transaction 
#                is rolled back.
#
#  pager1-4.5.4: Restore the file-system. Corrupt the first record in the
#                journal. Check the transaction is not rolled back.
#
#  pager1-4.5.5: Restore the file-system. Corrupt the second record in the
#                journal. Check that the first record in the transaction is 
#                played back, but not the second.
#
#  pager1-4.5.6: Restore the file-system. Try to open the database with a
#                readonly connection. This should fail, as a read-only
#                connection cannot roll back the database file.
#
faultsim_restore_and_reopen
do_execsql_test pager1.4.5.3 {
  SELECT * FROM t1;
  SELECT * FROM t2;
} {I II III IV}
faultsim_restore_and_reopen
hexio_write test.db-journal [expr 512+4+1024 - 202] 0123456789ABCDEF
do_execsql_test pager1.4.5.4 {
  SELECT * FROM t1;
  SELECT * FROM t2;
} {I II 1 2 III IV 3 4}
faultsim_restore_and_reopen
hexio_write test.db-journal [expr 512+4+1024+4+4+1024 - 202] 0123456789ABCDEF
do_execsql_test pager1.4.5.5 {
  SELECT * FROM t1;
  SELECT * FROM t2;
} {I II III IV 3 4}

faultsim_restore_and_reopen
db close
sqlite3 db test.db -readonly 1
do_catchsql_test pager1.4.5.6 {
  SELECT * FROM t1;
  SELECT * FROM t2;
} {1 {disk I/O error}}
db close

# Snapshot the file-system just before multi-file commit. Save the name
# of the master journal file in $::mj_filename.
#
tv script copy_on_mj_delete
tv filter xDelete
proc copy_on_mj_delete {method filename args} {
  if {[string match *mj* [file tail $filename]]} { 
    set ::mj_filename $filename
    faultsim_save 
  }
  return SQLITE_OK
}
do_test pager1.4.6.1 {
  faultsim_delete_and_reopen
  execsql {
    PRAGMA journal_mode = DELETE;
    ATTACH 'test.db2' AS two;
    CREATE TABLE t1(a, b);
    CREATE TABLE two.t2(a, b);
    INSERT INTO t1 VALUES(1, 't1.1');
    INSERT INTO t2 VALUES(1, 't2.1');
    BEGIN;
      UPDATE t1 SET b = 't1.2';
      UPDATE t2 SET b = 't2.2';
    COMMIT;
  }
  tv filter {}
  db close
} {}

faultsim_restore_and_reopen
do_execsql_test pager1.4.6.2 { SELECT * FROM t1 }           {1 t1.1}
do_test         pager1.4.6.3 { file exists $::mj_filename } {1}
do_execsql_test pager1.4.6.4 {
  ATTACH 'test.db2' AS two;
  SELECT * FROM t2;
} {1 t2.1}
do_test pager1.4.6.5 { file exists $::mj_filename } {0}

faultsim_restore_and_reopen
db close
do_test pager1.4.6.8 {
  set ::mj_filename1 $::mj_filename
  tv filter xDelete
  sqlite3 db test.db2
  execsql {
    PRAGMA journal_mode = DELETE;
    ATTACH 'test.db3' AS three;
    CREATE TABLE three.t3(a, b);
    INSERT INTO t3 VALUES(1, 't3.1');
    BEGIN;
      UPDATE t2 SET b = 't2.3';
      UPDATE t3 SET b = 't3.3';
    COMMIT;
  }
  expr {$::mj_filename1 != $::mj_filename}
} {1}
faultsim_restore_and_reopen
tv filter {}

# The file-system now contains:
#
#   * three databases
#   * three hot-journal files
#   * two master-journal files.
#
# The hot-journals associated with test.db2 and test.db3 point to
# master journal $::mj_filename. The hot-journal file associated with
# test.db points to master journal $::mj_filename1. So reading from
# test.db should delete $::mj_filename1.
#
do_test pager1.4.6.9 {
  lsort [glob test.db*]
} [lsort [list                                           \
  test.db test.db2 test.db3                              \
  test.db-journal test.db2-journal test.db3-journal      \
  [file tail $::mj_filename] [file tail $::mj_filename1]
]]

# The master-journal $::mj_filename1 contains pointers to test.db and 
# test.db2. However the hot-journal associated with test.db2 points to
# a different master-journal. Therefore, reading from test.db only should
# be enough to cause SQLite to delete $::mj_filename1.
#
do_test         pager1.4.6.10 { file exists $::mj_filename  } {1}
do_test         pager1.4.6.11 { file exists $::mj_filename1 } {1}
do_execsql_test pager1.4.6.12 { SELECT * FROM t1 } {1 t1.1}
do_test         pager1.4.6.13 { file exists $::mj_filename  } {1}
do_test         pager1.4.6.14 { file exists $::mj_filename1 } {0}

do_execsql_test pager1.4.6.12 {
  ATTACH 'test.db2' AS two;
  SELECT * FROM t2;
} {1 t2.1}
do_test         pager1.4.6.13 { file exists $::mj_filename }  {1}
do_execsql_test pager1.4.6.14 {
  ATTACH 'test.db3' AS three;
  SELECT * FROM t3;
} {1 t3.1}
do_test         pager1.4.6.15 { file exists $::mj_filename }  {0}

db close
tv delete

testvfs tv -default 1
tv sectorsize 512
tv script copy_on_journal_delete
tv filter xDelete
proc copy_on_journal_delete {method filename args} {
  if {[string match *journal $filename]} faultsim_save 
  return SQLITE_OK
}
faultsim_delete_and_reopen
do_execsql_test pager1.4.7.1 {
  PRAGMA journal_mode = DELETE;
  CREATE TABLE t1(x PRIMARY KEY, y);
  CREATE INDEX i1 ON t1(y);
  INSERT INTO t1 VALUES('I',   'one');
  INSERT INTO t1 VALUES('II',  'four');
  INSERT INTO t1 VALUES('III', 'nine');
  BEGIN;
    INSERT INTO t1 VALUES('IV', 'sixteen');
    INSERT INTO t1 VALUES('V' , 'twentyfive');
  COMMIT;
} {delete}
tv filter {}
db close
tv delete 
do_test pager1.4.7.2 {
  faultsim_restore_and_reopen
  catch {file attributes test.db-journal -permissions r--------}
  catch {file attributes test.db-journal -readonly 1}
  catchsql { SELECT * FROM t1 }
} {1 {unable to open database file}}
do_test pager1.4.7.3 {
  db close
  catch {file attributes test.db-journal -permissions rw-rw-rw-}
  catch {file attributes test.db-journal -readonly 0}
  delete_file test.db-journal
  file exists test.db-journal
} {0}
do_test pager1.4.8.1 {
  catch {file attributes test.db -permissions r--------}
  catch {file attributes test.db -readonly 1}
  sqlite3 db test.db
  db eval { SELECT * FROM t1 }
  sqlite3_db_readonly db main
} {1}
do_test pager1.4.8.2 {
  sqlite3_db_readonly db xyz
} {-1}
do_test pager1.4.8.3 {
  db close
  catch {file attributes test.db -readonly 0}
  catch {file attributes test.db -permissions rw-rw-rw-} msg
  sqlite3 db test.db
  db eval { SELECT * FROM t1 }
  sqlite3_db_readonly db main
} {0}

#-------------------------------------------------------------------------
# The following tests deal with multi-file commits.
#
# pager1-5.1.*: The case where a multi-file cannot be committed because
#               another connection is holding a SHARED lock on one of the
#               files. After the SHARED lock is removed, the COMMIT succeeds.
#
# pager1-5.2.*: Multi-file commits with journal_mode=memory.
#
# pager1-5.3.*: Multi-file commits with journal_mode=memory.
#
# pager1-5.4.*: Check that with synchronous=normal, the master-journal file
#               name is added to a journal file immediately after the last
#               journal record. But with synchronous=full, extra unused space
#               is allocated between the last journal record and the 
#               master-journal file name so that the master-journal file
#               name does not lie on the same sector as the last journal file
#               record.
#
# pager1-5.5.*: Check that in journal_mode=PERSIST mode, a journal file is
#               truncated to zero bytes when a multi-file transaction is 
#               committed (instead of the first couple of bytes being zeroed).
#
#
do_test pager1-5.1.1 {
  faultsim_delete_and_reopen
  execsql {
    ATTACH 'test.db2' AS aux;
    CREATE TABLE t1(a, b);
    CREATE TABLE aux.t2(a, b);
    INSERT INTO t1 VALUES(17, 'Lenin');
    INSERT INTO t1 VALUES(22, 'Stalin');
    INSERT INTO t1 VALUES(53, 'Khrushchev');
  }
} {}
do_test pager1-5.1.2 {
  execsql {
    BEGIN;
      INSERT INTO t1 VALUES(64, 'Brezhnev');
      INSERT INTO t2 SELECT * FROM t1;
  }
  sqlite3 db2 test.db2
  execsql {
    BEGIN;
      SELECT * FROM t2;
  } db2
} {}
do_test pager1-5.1.3 {
  catchsql COMMIT
} {1 {database is locked}}
do_test pager1-5.1.4 {
  execsql COMMIT db2
  execsql COMMIT
  execsql { SELECT * FROM t2 } db2
} {17 Lenin 22 Stalin 53 Khrushchev 64 Brezhnev}
do_test pager1-5.1.5 {
  db2 close
} {}

do_test pager1-5.2.1 {
  execsql {
    PRAGMA journal_mode = memory;
    BEGIN;
      INSERT INTO t1 VALUES(84, 'Andropov');
      INSERT INTO t2 VALUES(84, 'Andropov');
    COMMIT;
  }
} {memory}
do_test pager1-5.3.1 {
  execsql {
    PRAGMA journal_mode = off;
    BEGIN;
      INSERT INTO t1 VALUES(85, 'Gorbachev');
      INSERT INTO t2 VALUES(85, 'Gorbachev');
    COMMIT;
  }
} {off}

do_test pager1-5.4.1 {
  db close
  testvfs tv
  sqlite3 db test.db -vfs tv
  execsql { ATTACH 'test.db2' AS aux }

  tv filter xDelete
  tv script max_journal_size
  tv sectorsize 512
  set ::max_journal 0
  proc max_journal_size {method args} {
    set sz 0
    catch { set sz [file size test.db-journal] }
    if {$sz > $::max_journal} {
      set ::max_journal $sz
    }
    return SQLITE_OK
  }
  execsql {
    PRAGMA journal_mode = DELETE;
    PRAGMA synchronous = NORMAL;
    BEGIN;
      INSERT INTO t1 VALUES(85, 'Gorbachev');
      INSERT INTO t2 VALUES(85, 'Gorbachev');
    COMMIT;
  }

  # The size of the journal file is now:
  # 
  #   1) 512 byte header +
  #   2) 2 * (1024+8) byte records +
  #   3) 20+N bytes of master-journal pointer, where N is the size of 
  #      the master-journal name encoded as utf-8 with no nul term.
  #
  set mj_pointer [expr {
    20 + [string length [get_pwd]] + [string length "/test.db-mjXXXXXX9XX"]
  }]
  expr {$::max_journal==(512+2*(1024+8)+$mj_pointer)}
} 1
do_test pager1-5.4.2 {
  set ::max_journal 0
  execsql {
    PRAGMA synchronous = full;
    BEGIN;
      DELETE FROM t1 WHERE b = 'Lenin';
      DELETE FROM t2 WHERE b = 'Lenin';
    COMMIT;
  }

  # In synchronous=full mode, the master-journal pointer is not written
  # directly after the last record in the journal file. Instead, it is
  # written starting at the next (in this case 512 byte) sector boundary.
  #
  set mj_pointer [expr {
    20 + [string length [get_pwd]] + [string length "/test.db-mjXXXXXX9XX"]
  }]
  expr {$::max_journal==(((512+2*(1024+8)+511)/512)*512 + $mj_pointer)}
} 1
db close
tv delete

do_test pager1-5.5.1 {
  sqlite3 db test.db
  execsql { 
    ATTACH 'test.db2' AS aux;
    PRAGMA journal_mode = PERSIST;
    CREATE TABLE t3(a, b);
    INSERT INTO t3 SELECT randomblob(1500), randomblob(1500) FROM t1;
    UPDATE t3 SET b = randomblob(1500);
  }
  expr [file size test.db-journal] > 15000
} {1}
do_test pager1-5.5.2 {
  execsql {
    PRAGMA synchronous = full;
    BEGIN;
      DELETE FROM t1 WHERE b = 'Stalin';
      DELETE FROM t2 WHERE b = 'Stalin';
    COMMIT;
  }
  file size test.db-journal
} {0}


#-------------------------------------------------------------------------
# The following tests work with "PRAGMA max_page_count"
#
do_test pager1-6.1 {
  faultsim_delete_and_reopen
  execsql {
    PRAGMA auto_vacuum = none;
    PRAGMA max_page_count = 10;
    CREATE TABLE t2(a, b);
    CREATE TABLE t3(a, b);
    CREATE TABLE t4(a, b);
    CREATE TABLE t5(a, b);
    CREATE TABLE t6(a, b);
    CREATE TABLE t7(a, b);
    CREATE TABLE t8(a, b);
    CREATE TABLE t9(a, b);
    CREATE TABLE t10(a, b);
  }
} {10}
do_catchsql_test pager1-6.2 {
  CREATE TABLE t11(a, b)
} {1 {database or disk is full}}
do_execsql_test pager1-6.4 { PRAGMA max_page_count      } {10}
do_execsql_test pager1-6.5 { PRAGMA max_page_count = 15 } {15}
do_execsql_test pager1-6.6 { CREATE TABLE t11(a, b)     } {}
do_execsql_test pager1-6.7 {
  BEGIN;
    INSERT INTO t11 VALUES(1, 2);
    PRAGMA max_page_count = 13;
} {13}
do_execsql_test pager1-6.8 {
    INSERT INTO t11 VALUES(3, 4);
    PRAGMA max_page_count = 10;
} {11}
do_execsql_test pager1-6.9 { COMMIT } {}

do_execsql_test pager1-6.10 { PRAGMA max_page_count = 10 } {11}
do_execsql_test pager1-6.11 { SELECT * FROM t11 }          {1 2 3 4}
do_execsql_test pager1-6.12 { PRAGMA max_page_count }      {11}


#-------------------------------------------------------------------------
# The following tests work with "PRAGMA journal_mode=TRUNCATE" and
# "PRAGMA locking_mode=EXCLUSIVE".
#
# Each test is specified with 5 variables. As follows:
#
#   $tn:  Test Number. Used as part of the [do_test] test names.
#   $sql: SQL to execute.
#   $res: Expected result of executing $sql.
#   $js:  The expected size of the journal file, in bytes, after executing
#         the SQL script. Or -1 if the journal is not expected to exist.
#   $ws:  The expected size of the WAL file, in bytes, after executing
#         the SQL script. Or -1 if the WAL is not expected to exist.
#
ifcapable wal {
  faultsim_delete_and_reopen
  foreach {tn sql res js ws} [subst {
  
    1  {
      CREATE TABLE t1(a, b);
      PRAGMA auto_vacuum=OFF;
      PRAGMA synchronous=NORMAL;
      PRAGMA page_size=1024;
      PRAGMA locking_mode=EXCLUSIVE;
      PRAGMA journal_mode=TRUNCATE;
      INSERT INTO t1 VALUES(1, 2);
    } {exclusive truncate} 0 -1
  
    2  {
      BEGIN IMMEDIATE;
        SELECT * FROM t1;
      COMMIT;
    } {1 2} 0 -1
  
    3  {
      BEGIN;
        SELECT * FROM t1;
      COMMIT;
    } {1 2} 0 -1
  
    4  { PRAGMA journal_mode = WAL }    wal       -1 -1
    5  { INSERT INTO t1 VALUES(3, 4) }  {}        -1 [wal_file_size 1 1024]
    6  { PRAGMA locking_mode = NORMAL } exclusive -1 [wal_file_size 1 1024]
    7  { INSERT INTO t1 VALUES(5, 6); } {}        -1 [wal_file_size 2 1024]
  
    8  { PRAGMA journal_mode = TRUNCATE } truncate          0 -1
    9  { INSERT INTO t1 VALUES(7, 8) }    {}                0 -1
    10 { SELECT * FROM t1 }               {1 2 3 4 5 6 7 8} 0 -1
  
  }] {
    do_execsql_test pager1-7.1.$tn.1 $sql $res
    catch { set J -1 ; set J [file size test.db-journal] }
    catch { set W -1 ; set W [file size test.db-wal] }
    do_test pager1-7.1.$tn.2 { list $J $W } [list $js $ws]
  }
}

do_test pager1-7.2.1 {
  faultsim_delete_and_reopen
  execsql {
    PRAGMA locking_mode = EXCLUSIVE;
    CREATE TABLE t1(a, b);
    BEGIN;
      PRAGMA journal_mode = delete;
      PRAGMA journal_mode = truncate;
  }
} {exclusive delete truncate}
do_test pager1-7.2.2 {
  execsql { INSERT INTO t1 VALUES(1, 2) }
  execsql { PRAGMA journal_mode = persist }
} {truncate}
do_test pager1-7.2.3 {
  execsql { COMMIT }
  execsql {
    PRAGMA journal_mode = persist;
    PRAGMA journal_size_limit;
  }
} {persist -1}

#-------------------------------------------------------------------------
# The following tests, pager1-8.*, test that the special filenames 
# ":memory:" and "" open temporary databases.
#
foreach {tn filename} {
  1 :memory:
  2 ""
} {
  do_test pager1-8.$tn.1 {
    faultsim_delete_and_reopen
    db close
    sqlite3 db $filename
    execsql {
      PRAGMA auto_vacuum = 1;
      CREATE TABLE x1(x);
      INSERT INTO x1 VALUES('Charles');
      INSERT INTO x1 VALUES('James');
      INSERT INTO x1 VALUES('Mary');
      SELECT * FROM x1;
    }
  } {Charles James Mary}

  do_test pager1-8.$tn.2 {
    sqlite3 db2 $filename
    catchsql { SELECT * FROM x1 } db2
  } {1 {no such table: x1}}

  do_execsql_test pager1-8.$tn.3 {
    BEGIN;
      INSERT INTO x1 VALUES('William');
      INSERT INTO x1 VALUES('Anne');
    ROLLBACK;
  } {}
}

#-------------------------------------------------------------------------
# The next block of tests - pager1-9.* - deal with interactions between
# the pager and the backup API. Test cases:
#
#   pager1-9.1.*: Test that a backup completes successfully even if the
#                 source db is written to during the backup op.
#
#   pager1-9.2.*: Test that a backup completes successfully even if the
#                 source db is written to and then rolled back during a 
#                 backup operation.
#
do_test pager1-9.0.1 {
  faultsim_delete_and_reopen
  db func a_string a_string
  execsql {
    PRAGMA cache_size = 10;
    BEGIN;
      CREATE TABLE ab(a, b, UNIQUE(a, b));
      INSERT INTO ab VALUES( a_string(200), a_string(300) );
      INSERT INTO ab SELECT a_string(200), a_string(300) FROM ab;
      INSERT INTO ab SELECT a_string(200), a_string(300) FROM ab;
      INSERT INTO ab SELECT a_string(200), a_string(300) FROM ab;
      INSERT INTO ab SELECT a_string(200), a_string(300) FROM ab;
      INSERT INTO ab SELECT a_string(200), a_string(300) FROM ab;
      INSERT INTO ab SELECT a_string(200), a_string(300) FROM ab;
      INSERT INTO ab SELECT a_string(200), a_string(300) FROM ab;
    COMMIT;
  }
} {}
do_test pager1-9.0.2 {
  sqlite3 db2 test.db2
  db2 eval { PRAGMA cache_size = 10 }
  sqlite3_backup B db2 main db main
  list [B step 10000] [B finish]
} {SQLITE_DONE SQLITE_OK}
do_test pager1-9.0.3 {
 db one {SELECT md5sum(a, b) FROM ab}
} [db2 one {SELECT md5sum(a, b) FROM ab}]

do_test pager1-9.1.1 {
  execsql { UPDATE ab SET a = a_string(201) }
  sqlite3_backup B db2 main db main
  B step 30
} {SQLITE_OK}
do_test pager1-9.1.2 {
  execsql { UPDATE ab SET b = a_string(301) }
  list [B step 10000] [B finish]
} {SQLITE_DONE SQLITE_OK}
do_test pager1-9.1.3 {
 db one {SELECT md5sum(a, b) FROM ab}
} [db2 one {SELECT md5sum(a, b) FROM ab}]
do_test pager1-9.1.4 { execsql { SELECT count(*) FROM ab } } {128}

do_test pager1-9.2.1 {
  execsql { UPDATE ab SET a = a_string(202) }
  sqlite3_backup B db2 main db main
  B step 30
} {SQLITE_OK}
do_test pager1-9.2.2 {
  execsql { 
    BEGIN;
      UPDATE ab SET b = a_string(301);
    ROLLBACK;
  }
  list [B step 10000] [B finish]
} {SQLITE_DONE SQLITE_OK}
do_test pager1-9.2.3 {
 db one {SELECT md5sum(a, b) FROM ab}
} [db2 one {SELECT md5sum(a, b) FROM ab}]
do_test pager1-9.2.4 { execsql { SELECT count(*) FROM ab } } {128}
db close
db2 close

do_test pager1-9.3.1 {
  testvfs tv -default 1
  tv sectorsize 4096
  faultsim_delete_and_reopen

  execsql { PRAGMA page_size = 1024 }
  for {set ii 0} {$ii < 4} {incr ii} { execsql "CREATE TABLE t${ii}(a, b)" }
} {}
do_test pager1-9.3.2 {
  sqlite3 db2 test.db2

  execsql {
    PRAGMA page_size = 4096;
    PRAGMA synchronous = OFF;
    CREATE TABLE t1(a, b);
    CREATE TABLE t2(a, b);
  } db2

  sqlite3_backup B db2 main db main
  B step 30
  list [B step 10000] [B finish]
} {SQLITE_DONE SQLITE_OK}
do_test pager1-9.3.3 {
  db2 close
  db close
  tv delete
  file size test.db2
} [file size test.db]

do_test pager1-9.4.1 {
  faultsim_delete_and_reopen
  sqlite3 db2 test.db2
  execsql {
    PRAGMA page_size = 4096;
    CREATE TABLE t1(a, b);
    CREATE TABLE t2(a, b);
  } db2
  sqlite3_backup B db2 main db main
  list [B step 10000] [B finish]
} {SQLITE_DONE SQLITE_OK}
do_test pager1-9.4.2 {
  list [file size test.db2] [file size test.db]
} {0 0}
db2 close

#-------------------------------------------------------------------------
# Test that regardless of the value returned by xSectorSize(), the
# minimum effective sector-size is 512 and the maximum 65536 bytes.
#
testvfs tv -default 1
foreach sectorsize {
    32   64   128   256   512   1024   2048 
    4096 8192 16384 32768 65536 131072 262144
} {
  tv sectorsize $sectorsize
  tv devchar {}
  set eff $sectorsize
  if {$sectorsize < 512}   { set eff 512 }
  if {$sectorsize > 65536} { set eff 65536 }

  do_test pager1-10.$sectorsize.1 {
    faultsim_delete_and_reopen
    db func a_string a_string
    execsql {
      PRAGMA journal_mode = PERSIST;
      PRAGMA page_size = 1024;
      BEGIN;
        CREATE TABLE t1(a, b);
        CREATE TABLE t2(a, b);
        CREATE TABLE t3(a, b);
      COMMIT;
    }
    file size test.db-journal
  } [expr $sectorsize > 65536 ? 65536 : $sectorsize]

  do_test pager1-10.$sectorsize.2 {
    execsql { 
      INSERT INTO t3 VALUES(a_string(300), a_string(300));
      INSERT INTO t3 SELECT * FROM t3;        /*  2 */
      INSERT INTO t3 SELECT * FROM t3;        /*  4 */
      INSERT INTO t3 SELECT * FROM t3;        /*  8 */
      INSERT INTO t3 SELECT * FROM t3;        /* 16 */
      INSERT INTO t3 SELECT * FROM t3;        /* 32 */
    }
  } {}

  do_test pager1-10.$sectorsize.3 {
    db close
    sqlite3 db test.db
    execsql { 
      PRAGMA cache_size = 10;
      BEGIN;
    }
    recursive_select 32 t3 {db eval "INSERT INTO t2 VALUES(1, 2)"}
    execsql {
      COMMIT;
      SELECT * FROM t2;
    }
  } {1 2}

  do_test pager1-10.$sectorsize.4 {
    execsql {
      CREATE TABLE t6(a, b);
      CREATE TABLE t7(a, b);
      CREATE TABLE t5(a, b);
      DROP TABLE t6;
      DROP TABLE t7;
    }
    execsql {
      BEGIN;
        CREATE TABLE t6(a, b);
    }
    recursive_select 32 t3 {db eval "INSERT INTO t5 VALUES(1, 2)"}
    execsql {
      COMMIT;
      SELECT * FROM t5;
    }
  } {1 2}
  
}
db close

tv sectorsize 4096
do_test pager1.10.x.1 {
  faultsim_delete_and_reopen
  execsql {
    PRAGMA auto_vacuum = none;
    PRAGMA page_size = 1024;
    CREATE TABLE t1(x);
  }
  for {set i 0} {$i<30} {incr i} {
    execsql { INSERT INTO t1 VALUES(zeroblob(900)) }
  }
  file size test.db
} {32768}
do_test pager1.10.x.2 {
  execsql {
    CREATE TABLE t2(x);
    DROP TABLE t2;
  }
  file size test.db
} {33792}
do_test pager1.10.x.3 {
  execsql {
    BEGIN;
    CREATE TABLE t2(x);
  }
  recursive_select 30 t1
  execsql {
    CREATE TABLE t3(x);
    COMMIT;
  }
} {}

db close
tv delete

testvfs tv -default 1
faultsim_delete_and_reopen
db func a_string a_string
do_execsql_test pager1-11.1 {
  PRAGMA journal_mode = DELETE;
  PRAGMA cache_size = 10;
  BEGIN;
    CREATE TABLE zz(top PRIMARY KEY);
    INSERT INTO zz VALUES(a_string(222));
    INSERT INTO zz SELECT a_string((SELECT 222+max(rowid) FROM zz)) FROM zz;
    INSERT INTO zz SELECT a_string((SELECT 222+max(rowid) FROM zz)) FROM zz;
    INSERT INTO zz SELECT a_string((SELECT 222+max(rowid) FROM zz)) FROM zz;
    INSERT INTO zz SELECT a_string((SELECT 222+max(rowid) FROM zz)) FROM zz;
    INSERT INTO zz SELECT a_string((SELECT 222+max(rowid) FROM zz)) FROM zz;
  COMMIT;
  BEGIN;
    UPDATE zz SET top = a_string(345);
} {delete}

proc lockout {method args} { return SQLITE_IOERR }
tv script lockout
tv filter {xWrite xTruncate xSync}
do_catchsql_test pager1-11.2 { COMMIT } {1 {disk I/O error}}

tv script {}
do_test pager1-11.3 {
  sqlite3 db2 test.db
  execsql {
    PRAGMA journal_mode = TRUNCATE;
    PRAGMA integrity_check;
  } db2
} {truncate ok}
do_test pager1-11.4 {
  db2 close
  file exists test.db-journal
} {0}
do_execsql_test pager1-11.5 { SELECT count(*) FROM zz } {32}
db close
tv delete
  
#-------------------------------------------------------------------------
# Test "PRAGMA page_size"
#
testvfs tv -default 1
tv sectorsize 1024
foreach pagesize {
    512   1024   2048 4096 8192 16384 32768 
} {
  faultsim_delete_and_reopen

  # The sector-size (according to the VFS) is 1024 bytes. So if the
  # page-size requested using "PRAGMA page_size" is greater than the
  # compile time value of SQLITE_MAX_PAGE_SIZE, then the effective 
  # page-size remains 1024 bytes.
  #
  set eff $pagesize
  if {$eff > $::SQLITE_MAX_PAGE_SIZE} { set eff 1024 }

  do_test pager1-12.$pagesize.1 {
    sqlite3 db2 test.db
    execsql "
      PRAGMA page_size = $pagesize;
      CREATE VIEW v AS SELECT * FROM sqlite_master;
    " db2
    file size test.db
  } $eff
  do_test pager1-12.$pagesize.2 {
    sqlite3 db2 test.db
    execsql { 
      SELECT count(*) FROM v;
      PRAGMA main.page_size;
    } db2
  } [list 1 $eff]
  do_test pager1-12.$pagesize.3 {
    execsql { 
      SELECT count(*) FROM v;
      PRAGMA main.page_size;
    }
  } [list 1 $eff]
  db2 close
}
db close
tv delete

#-------------------------------------------------------------------------
# Test specal "PRAGMA journal_mode=PERSIST" test cases.
#
# pager1-13.1.*: This tests a special case encountered in persistent 
#                journal mode: If the journal associated with a transaction
#                is smaller than the journal file (because a previous 
#                transaction left a very large non-hot journal file in the
#                file-system), then SQLite has to be careful that there is
#                not a journal-header left over from a previous transaction
#                immediately following the journal content just written.
#                If there is, and the process crashes so that the journal
#                becomes a hot-journal and must be rolled back by another
#                process, there is a danger that the other process may roll
#                back the aborted transaction, then continue copying data
#                from an older transaction from the remainder of the journal.
#                See the syncJournal() function for details.
#
# pager1-13.2.*: Same test as the previous. This time, throw an index into
#                the mix to make the integrity-check more likely to catch
#                errors.
#
testvfs tv -default 1
tv script xSyncCb
tv filter xSync
proc xSyncCb {method filename args} {
  set t [file tail $filename]
  if {$t == "test.db"} faultsim_save
  return SQLITE_OK
}
faultsim_delete_and_reopen
db func a_string a_string

# The UPDATE statement at the end of this test case creates a really big
# journal. Since the cache-size is only 10 pages, the journal contains 
# frequent journal headers.
#
do_execsql_test pager1-13.1.1 {
  PRAGMA page_size = 1024;
  PRAGMA journal_mode = PERSIST;
  PRAGMA cache_size = 10;
  BEGIN;
    CREATE TABLE t1(a INTEGER PRIMARY KEY, b BLOB);
    INSERT INTO t1 VALUES(NULL, a_string(400));
    INSERT INTO t1 SELECT NULL, a_string(400) FROM t1;          /*   2 */
    INSERT INTO t1 SELECT NULL, a_string(400) FROM t1;          /*   4 */
    INSERT INTO t1 SELECT NULL, a_string(400) FROM t1;          /*   8 */
    INSERT INTO t1 SELECT NULL, a_string(400) FROM t1;          /*  16 */
    INSERT INTO t1 SELECT NULL, a_string(400) FROM t1;          /*  32 */
    INSERT INTO t1 SELECT NULL, a_string(400) FROM t1;          /*  64 */
    INSERT INTO t1 SELECT NULL, a_string(400) FROM t1;          /* 128 */
  COMMIT;
  UPDATE t1 SET b = a_string(400);
} {persist}

if {$::tcl_platform(platform)!="windows"} {
# Run transactions of increasing sizes. Eventually, one (or more than one)
# of these will write just enough content that one of the old headers created 
# by the transaction in the block above lies immediately after the content
# journalled by the current transaction.
#
for {set nUp 1} {$nUp<64} {incr nUp} {
  do_execsql_test pager1-13.1.2.$nUp.1 { 
    UPDATE t1 SET b = a_string(399) WHERE a <= $nUp
  } {}
  do_execsql_test pager1-13.1.2.$nUp.2 { PRAGMA integrity_check } {ok} 

  # Try to access the snapshot of the file-system.
  #
  sqlite3 db2 sv_test.db
  do_test pager1-13.1.2.$nUp.3 {
    execsql { SELECT sum(length(b)) FROM t1 } db2
  } [expr {128*400 - ($nUp-1)}]
  do_test pager1-13.1.2.$nUp.4 {
    execsql { PRAGMA integrity_check } db2
  } {ok}
  db2 close
}
}

if {$::tcl_platform(platform)!="windows"} {
# Same test as above. But this time with an index on the table.
#
do_execsql_test pager1-13.2.1 {
  CREATE INDEX i1 ON t1(b);
  UPDATE t1 SET b = a_string(400);
} {}
for {set nUp 1} {$nUp<64} {incr nUp} {
  do_execsql_test pager1-13.2.2.$nUp.1 { 
    UPDATE t1 SET b = a_string(399) WHERE a <= $nUp
  } {}
  do_execsql_test pager1-13.2.2.$nUp.2 { PRAGMA integrity_check } {ok} 
  sqlite3 db2 sv_test.db
  do_test pager1-13.2.2.$nUp.3 {
    execsql { SELECT sum(length(b)) FROM t1 } db2
  } [expr {128*400 - ($nUp-1)}]
  do_test pager1-13.2.2.$nUp.4 {
    execsql { PRAGMA integrity_check } db2
  } {ok}
  db2 close
}
}

db close
tv delete

#-------------------------------------------------------------------------
# Test specal "PRAGMA journal_mode=OFF" test cases.
#
faultsim_delete_and_reopen
do_execsql_test pager1-14.1.1 {
  PRAGMA journal_mode = OFF;
  CREATE TABLE t1(a, b);
  BEGIN;
    INSERT INTO t1 VALUES(1, 2);
  COMMIT;
  SELECT * FROM t1;
} {off 1 2}
do_catchsql_test pager1-14.1.2 {
  BEGIN;
    INSERT INTO t1 VALUES(3, 4);
  ROLLBACK;
} {0 {}}
do_execsql_test pager1-14.1.3 {
  SELECT * FROM t1;
} {1 2}
do_catchsql_test pager1-14.1.4 {
  BEGIN;
    INSERT INTO t1(rowid, a, b) SELECT a+3, b, b FROM t1;
    INSERT INTO t1(rowid, a, b) SELECT a+3, b, b FROM t1;
} {1 {PRIMARY KEY must be unique}}
do_execsql_test pager1-14.1.5 {
  COMMIT;
  SELECT * FROM t1;
} {1 2 2 2}

#-------------------------------------------------------------------------
# Test opening and closing the pager sub-system with different values
# for the sqlite3_vfs.szOsFile variable.
#
faultsim_delete_and_reopen
do_execsql_test pager1-15.0 {
  CREATE TABLE tx(y, z);
  INSERT INTO tx VALUES('Ayutthaya', 'Beijing');
  INSERT INTO tx VALUES('London', 'Tokyo');
} {}
db close
for {set i 0} {$i<513} {incr i 3} {
  testvfs tv -default 1 -szosfile $i
  sqlite3 db test.db
  do_execsql_test pager1-15.$i.1 {
    SELECT * FROM tx;
  } {Ayutthaya Beijing London Tokyo}
  db close
  tv delete
}

#-------------------------------------------------------------------------
# Check that it is not possible to open a database file if the full path
# to the associated journal file will be longer than sqlite3_vfs.mxPathname.
#
testvfs tv -default 1
tv script xOpenCb
tv filter xOpen
proc xOpenCb {method filename args} {
  set ::file_len [string length $filename]
}
sqlite3 db test.db
db close
tv delete

for {set ii [expr $::file_len-5]} {$ii < [expr $::file_len+20]} {incr ii} {
  testvfs tv -default 1 -mxpathname $ii

  # The length of the full path to file "test.db-journal" is ($::file_len+8).
  # If the configured sqlite3_vfs.mxPathname value greater than or equal to
  # this, then the file can be opened. Otherwise, it cannot.
  #
  if {$ii >= [expr $::file_len+8]} {
    set res {0 {}}
  } else {
    set res {1 {unable to open database file}}
  }

  do_test pager1-16.1.$ii {
    list [catch { sqlite3 db test.db } msg] $msg
  } $res

  catch {db close}
  tv delete
}


#-------------------------------------------------------------------------
# Test the pagers response to the b-tree layer requesting illegal page 
# numbers:
#
#   + The locking page,
#   + Page 0,
#   + A page with a page number greater than (2^31-1).
#
# These tests will not work if SQLITE_DIRECT_OVERFLOW_READ is defined. In
# that case IO errors are sometimes reported instead of SQLITE_CORRUPT.
#
ifcapable !direct_read {
do_test pager1-18.1 {
  faultsim_delete_and_reopen
  db func a_string a_string
  execsql { 
    PRAGMA page_size = 1024;
    CREATE TABLE t1(a, b);
    INSERT INTO t1 VALUES(a_string(500), a_string(200));
    INSERT INTO t1 SELECT a_string(500), a_string(200) FROM t1;
    INSERT INTO t1 SELECT a_string(500), a_string(200) FROM t1;
    INSERT INTO t1 SELECT a_string(500), a_string(200) FROM t1;
    INSERT INTO t1 SELECT a_string(500), a_string(200) FROM t1;
    INSERT INTO t1 SELECT a_string(500), a_string(200) FROM t1;
    INSERT INTO t1 SELECT a_string(500), a_string(200) FROM t1;
    INSERT INTO t1 SELECT a_string(500), a_string(200) FROM t1;
  }
} {}
do_test pager1-18.2 {
  set root [db one "SELECT rootpage FROM sqlite_master"]
  set lockingpage [expr (0x10000/1024) + 1]
  execsql {
    PRAGMA writable_schema = 1;
    UPDATE sqlite_master SET rootpage = $lockingpage;
  }
  sqlite3 db2 test.db
  catchsql { SELECT count(*) FROM t1 } db2
} {1 {database disk image is malformed}}
db2 close
do_test pager1-18.3 {
  execsql {
    CREATE TABLE t2(x);
    INSERT INTO t2 VALUES(a_string(5000));
  }
  set pgno [expr ([file size test.db] / 1024)-2]
  hexio_write test.db [expr ($pgno-1)*1024] 00000000
  sqlite3 db2 test.db
  catchsql { SELECT length(x) FROM t2 } db2
} {1 {database disk image is malformed}}
db2 close
do_test pager1-18.4 {
  hexio_write test.db [expr ($pgno-1)*1024] 90000000
  sqlite3 db2 test.db
  catchsql { SELECT length(x) FROM t2 } db2
} {1 {database disk image is malformed}}
db2 close
do_test pager1-18.5 {
  sqlite3 db ""
  execsql {
    CREATE TABLE t1(a, b);
    CREATE TABLE t2(a, b);
    PRAGMA writable_schema = 1;
    UPDATE sqlite_master SET rootpage=5 WHERE tbl_name = 't1';
    PRAGMA writable_schema = 0;
    ALTER TABLE t1 RENAME TO x1;
  }
  catchsql { SELECT * FROM x1 }
} {1 {database disk image is malformed}}
db close

do_test pager1-18.6 {
  faultsim_delete_and_reopen
  db func a_string a_string
  execsql {
    PRAGMA page_size = 1024;
    CREATE TABLE t1(x);
    INSERT INTO t1 VALUES(a_string(800));
    INSERT INTO t1 VALUES(a_string(800));
  }

  set root [db one "SELECT rootpage FROM sqlite_master"]
  db close

  hexio_write test.db [expr ($root-1)*1024 + 8] 00000000
  sqlite3 db test.db
  catchsql { SELECT length(x) FROM t1 }
} {1 {database disk image is malformed}}
}

do_test pager1-19.1 {
  sqlite3 db ""
  db func a_string a_string
  execsql {
    PRAGMA page_size = 512;
    PRAGMA auto_vacuum = 1;
    CREATE TABLE t1(aa, ab, ac, ad, ae, af, ag, ah, ai, aj, ak, al, am, an,
                    ba, bb, bc, bd, be, bf, bg, bh, bi, bj, bk, bl, bm, bn,
                    ca, cb, cc, cd, ce, cf, cg, ch, ci, cj, ck, cl, cm, cn,
                    da, db, dc, dd, de, df, dg, dh, di, dj, dk, dl, dm, dn,
                    ea, eb, ec, ed, ee, ef, eg, eh, ei, ej, ek, el, em, en,
                    fa, fb, fc, fd, fe, ff, fg, fh, fi, fj, fk, fl, fm, fn,
                    ga, gb, gc, gd, ge, gf, gg, gh, gi, gj, gk, gl, gm, gn,
                    ha, hb, hc, hd, he, hf, hg, hh, hi, hj, hk, hl, hm, hn,
                    ia, ib, ic, id, ie, if, ig, ih, ii, ij, ik, il, im, ix,
                    ja, jb, jc, jd, je, jf, jg, jh, ji, jj, jk, jl, jm, jn,
                    ka, kb, kc, kd, ke, kf, kg, kh, ki, kj, kk, kl, km, kn,
                    la, lb, lc, ld, le, lf, lg, lh, li, lj, lk, ll, lm, ln,
                    ma, mb, mc, md, me, mf, mg, mh, mi, mj, mk, ml, mm, mn
    );
    CREATE TABLE t2(aa, ab, ac, ad, ae, af, ag, ah, ai, aj, ak, al, am, an,
                    ba, bb, bc, bd, be, bf, bg, bh, bi, bj, bk, bl, bm, bn,
                    ca, cb, cc, cd, ce, cf, cg, ch, ci, cj, ck, cl, cm, cn,
                    da, db, dc, dd, de, df, dg, dh, di, dj, dk, dl, dm, dn,
                    ea, eb, ec, ed, ee, ef, eg, eh, ei, ej, ek, el, em, en,
                    fa, fb, fc, fd, fe, ff, fg, fh, fi, fj, fk, fl, fm, fn,
                    ga, gb, gc, gd, ge, gf, gg, gh, gi, gj, gk, gl, gm, gn,
                    ha, hb, hc, hd, he, hf, hg, hh, hi, hj, hk, hl, hm, hn,
                    ia, ib, ic, id, ie, if, ig, ih, ii, ij, ik, il, im, ix,
                    ja, jb, jc, jd, je, jf, jg, jh, ji, jj, jk, jl, jm, jn,
                    ka, kb, kc, kd, ke, kf, kg, kh, ki, kj, kk, kl, km, kn,
                    la, lb, lc, ld, le, lf, lg, lh, li, lj, lk, ll, lm, ln,
                    ma, mb, mc, md, me, mf, mg, mh, mi, mj, mk, ml, mm, mn
    );
    INSERT INTO t1(aa) VALUES( a_string(100000) );
    INSERT INTO t2(aa) VALUES( a_string(100000) );
    VACUUM;
  }
} {}

#-------------------------------------------------------------------------
# Test a couple of special cases that come up while committing 
# transactions:
#
#   pager1-20.1.*: Committing an in-memory database transaction when the 
#                  database has not been modified at all.
#
#   pager1-20.2.*: As above, but with a normal db in exclusive-locking mode.
#
#   pager1-20.3.*: Committing a transaction in WAL mode where the database has
#                  been modified, but all dirty pages have been flushed to 
#                  disk before the commit.
#
do_test pager1-20.1.1 {
  catch {db close}
  sqlite3 db :memory:
  execsql {
    CREATE TABLE one(two, three);
    INSERT INTO one VALUES('a', 'b');
  }
} {}
do_test pager1-20.1.2 {
  execsql {
    BEGIN EXCLUSIVE;
    COMMIT;
  }
} {}

do_test pager1-20.2.1 {
  faultsim_delete_and_reopen
  execsql {
    PRAGMA locking_mode = exclusive;
    PRAGMA journal_mode = persist;
    CREATE TABLE one(two, three);
    INSERT INTO one VALUES('a', 'b');
  }
} {exclusive persist}
do_test pager1-20.2.2 {
  execsql {
    BEGIN EXCLUSIVE;
    COMMIT;
  }
} {}

ifcapable wal {
  do_test pager1-20.3.1 {
    faultsim_delete_and_reopen
    db func a_string a_string
    execsql {
      PRAGMA cache_size = 10;
      PRAGMA journal_mode = wal;
      BEGIN;
        CREATE TABLE t1(x);
        CREATE TABLE t2(y);
        INSERT INTO t1 VALUES(a_string(800));
        INSERT INTO t1 SELECT a_string(800) FROM t1;         /*   2 */
        INSERT INTO t1 SELECT a_string(800) FROM t1;         /*   4 */
        INSERT INTO t1 SELECT a_string(800) FROM t1;         /*   8 */
        INSERT INTO t1 SELECT a_string(800) FROM t1;         /*  16 */
        INSERT INTO t1 SELECT a_string(800) FROM t1;         /*  32 */
      COMMIT;
    }
  } {wal}
  do_test pager1-20.3.2 {
    execsql {
      BEGIN;
      INSERT INTO t2 VALUES('xxxx');
    }
    recursive_select 32 t1
    execsql COMMIT
  } {}
}

#-------------------------------------------------------------------------
# Test that a WAL database may not be opened if:
#
#   pager1-21.1.*: The VFS has an iVersion less than 2, or
#   pager1-21.2.*: The VFS does not provide xShmXXX() methods.
#
ifcapable wal {
  do_test pager1-21.0 {
    faultsim_delete_and_reopen
    execsql {
      PRAGMA journal_mode = WAL;
      CREATE TABLE ko(c DEFAULT 'abc', b DEFAULT 'def');
      INSERT INTO ko DEFAULT VALUES;
    }
  } {wal}
  do_test pager1-21.1 {
    testvfs tv -noshm 1
    sqlite3 db2 test.db -vfs tv
    catchsql { SELECT * FROM ko } db2
  } {1 {unable to open database file}}
  db2 close
  tv delete
  do_test pager1-21.2 {
    testvfs tv -iversion 1
    sqlite3 db2 test.db -vfs tv
    catchsql { SELECT * FROM ko } db2
  } {1 {unable to open database file}}
  db2 close
  tv delete
}

#-------------------------------------------------------------------------
# Test that a "PRAGMA wal_checkpoint":
#
#   pager1-22.1.*: is a no-op on a non-WAL db, and
#   pager1-22.2.*: does not cause xSync calls with a synchronous=off db.
#
do_test pager1-22.1.1 {
  faultsim_delete_and_reopen
  execsql {
    CREATE TABLE ko(c DEFAULT 'abc', b DEFAULT 'def');
    INSERT INTO ko DEFAULT VALUES;
  }
  execsql { PRAGMA wal_checkpoint }
} {0 -1 -1}
do_test pager1-22.2.1 {
  testvfs tv -default 1
  tv filter xSync
  tv script xSyncCb
  proc xSyncCb {args} {incr ::synccount}
  sqlite3 db test.db

  # Switch the db to WAL mode. And then execute a SELECT to make sure
  # that the WAL file is open. Note that this may change the synchronous
  # setting if DEFAULT_WAL_SAFETYLEVEL is defined.
  execsql { PRAGMA journal_mode = WAL ; SELECT * FROM ko }

  # Set synchronous=OFF. Insert some data and run a checkpoint. Since
  # sync=off, this should not cause any calls to the xSync() method.
  set ::synccount 0
  execsql {
    PRAGMA synchronous = off;
    INSERT INTO ko DEFAULT VALUES;
    PRAGMA wal_checkpoint;
  }
  set synccount
} {0}

#-------------------------------------------------------------------------
# Tests for changing journal mode.
#
#   pager1-23.1.*: Test that when changing from PERSIST to DELETE mode,
#                  the journal file is deleted.
#
#   pager1-23.2.*: Same test as above, but while a shared lock is held
#                  on the database file.
#
#   pager1-23.3.*: Same test as above, but while a reserved lock is held
#                  on the database file.
#
#   pager1-23.4.*: And, for fun, while holding an exclusive lock.
#
#   pager1-23.5.*: Try to set various different journal modes with an
#                  in-memory database (only MEMORY and OFF should work).
#
#   pager1-23.6.*: Try to set locking_mode=normal on an in-memory database
#                  (doesn't work - in-memory databases always use
#                  locking_mode=exclusive).
#
do_test pager1-23.1.1 {
  faultsim_delete_and_reopen
  execsql {
    PRAGMA journal_mode = PERSIST;
    CREATE TABLE t1(a, b);
  }
  file exists test.db-journal
} {1}
do_test pager1-23.1.2 {
  execsql { PRAGMA journal_mode = DELETE }
  file exists test.db-journal
} {0}

do_test pager1-23.2.1 {
  execsql {
    PRAGMA journal_mode = PERSIST;
    INSERT INTO t1 VALUES('Canberra', 'ACT');
  }
  db eval { SELECT * FROM t1 } {
    db eval { PRAGMA journal_mode = DELETE }
  }
  execsql { PRAGMA journal_mode }
} {delete}
do_test pager1-23.2.2 {
  file exists test.db-journal
} {0}

do_test pager1-23.3.1 {
  execsql {
    PRAGMA journal_mode = PERSIST;
    INSERT INTO t1 VALUES('Darwin', 'NT');
    BEGIN IMMEDIATE;
  }
  db eval { PRAGMA journal_mode = DELETE }
  execsql { PRAGMA journal_mode }
} {delete}
do_test pager1-23.3.2 {
  file exists test.db-journal
} {0}
do_test pager1-23.3.3 {
  execsql COMMIT
} {}

do_test pager1-23.4.1 {
  execsql {
    PRAGMA journal_mode = PERSIST;
    INSERT INTO t1 VALUES('Adelaide', 'SA');
    BEGIN EXCLUSIVE;
  }
  db eval { PRAGMA journal_mode = DELETE }
  execsql { PRAGMA journal_mode }
} {delete}
do_test pager1-23.4.2 {
  file exists test.db-journal
} {0}
do_test pager1-23.4.3 {
  execsql COMMIT
} {}

do_test pager1-23.5.1 {
  faultsim_delete_and_reopen
  sqlite3 db :memory:
} {}
foreach {tn mode possible} {
  2  off      1
  3  memory   1
  4  persist  0
  5  delete   0
  6  wal      0
  7  truncate 0
} {
  do_test pager1-23.5.$tn.1 {
    execsql "PRAGMA journal_mode = off"
    execsql "PRAGMA journal_mode = $mode"
  } [if $possible {list $mode} {list off}]
  do_test pager1-23.5.$tn.2 {
    execsql "PRAGMA journal_mode = memory"
    execsql "PRAGMA journal_mode = $mode"
  } [if $possible {list $mode} {list memory}]
}
do_test pager1-23.6.1 {
  execsql {PRAGMA locking_mode = normal}
} {exclusive}
do_test pager1-23.6.2 {
  execsql {PRAGMA locking_mode = exclusive}
} {exclusive}
do_test pager1-23.6.3 {
  execsql {PRAGMA locking_mode}
} {exclusive}
do_test pager1-23.6.4 {
  execsql {PRAGMA main.locking_mode}
} {exclusive}

#-------------------------------------------------------------------------
#
do_test pager1-24.1.1 {
  faultsim_delete_and_reopen
  db func a_string a_string
  execsql {
    PRAGMA cache_size = 10;
    PRAGMA auto_vacuum = FULL;
    CREATE TABLE x1(x, y, z, PRIMARY KEY(y, z));
    CREATE TABLE x2(x, y, z, PRIMARY KEY(y, z));
    INSERT INTO x2 VALUES(a_string(400), a_string(500), a_string(600));
    INSERT INTO x2 SELECT a_string(600), a_string(400), a_string(500) FROM x2;
    INSERT INTO x2 SELECT a_string(500), a_string(600), a_string(400) FROM x2;
    INSERT INTO x2 SELECT a_string(400), a_string(500), a_string(600) FROM x2;
    INSERT INTO x2 SELECT a_string(600), a_string(400), a_string(500) FROM x2;
    INSERT INTO x2 SELECT a_string(500), a_string(600), a_string(400) FROM x2;
    INSERT INTO x2 SELECT a_string(400), a_string(500), a_string(600) FROM x2;
    INSERT INTO x1 SELECT * FROM x2;
  }
} {}
do_test pager1-24.1.2 {
  execsql {
    BEGIN;
      DELETE FROM x1 WHERE rowid<32;
  }
  recursive_select 64 x2
} {}
do_test pager1-24.1.3 {
  execsql { 
      UPDATE x1 SET z = a_string(300) WHERE rowid>40;
    COMMIT;
    PRAGMA integrity_check;
    SELECT count(*) FROM x1;
  }
} {ok 33}

do_test pager1-24.1.4 {
  execsql {
    DELETE FROM x1;
    INSERT INTO x1 SELECT * FROM x2;
    BEGIN;
      DELETE FROM x1 WHERE rowid<32;
      UPDATE x1 SET z = a_string(299) WHERE rowid>40;
  }
  recursive_select 64 x2 {db eval COMMIT}
  execsql {
    PRAGMA integrity_check;
    SELECT count(*) FROM x1;
  }
} {ok 33}

do_test pager1-24.1.5 {
  execsql {
    DELETE FROM x1;
    INSERT INTO x1 SELECT * FROM x2;
  }
  recursive_select 64 x2 { db eval {CREATE TABLE x3(x, y, z)} }
  execsql { SELECT * FROM x3 }
} {}

#-------------------------------------------------------------------------
#
do_test pager1-25-1 {
  faultsim_delete_and_reopen
  execsql {
    BEGIN;
      SAVEPOINT abc;
        CREATE TABLE t1(a, b);
      ROLLBACK TO abc;
    COMMIT;
  }
  db close
} {}
breakpoint
do_test pager1-25-2 {
  faultsim_delete_and_reopen
  execsql {
    SAVEPOINT abc;
      CREATE TABLE t1(a, b);
    ROLLBACK TO abc;
    COMMIT;
  }
  db close
} {}

#-------------------------------------------------------------------------
# Sector-size tests.
#
do_test pager1-26.1 {
  testvfs tv -default 1
  tv sectorsize 4096
  faultsim_delete_and_reopen
  db func a_string a_string
  execsql {
    PRAGMA page_size = 512;
    CREATE TABLE tbl(a PRIMARY KEY, b UNIQUE);
    BEGIN;
      INSERT INTO tbl VALUES(a_string(25), a_string(600));
      INSERT INTO tbl SELECT a_string(25), a_string(600) FROM tbl;
      INSERT INTO tbl SELECT a_string(25), a_string(600) FROM tbl;
      INSERT INTO tbl SELECT a_string(25), a_string(600) FROM tbl;
      INSERT INTO tbl SELECT a_string(25), a_string(600) FROM tbl;
      INSERT INTO tbl SELECT a_string(25), a_string(600) FROM tbl;
      INSERT INTO tbl SELECT a_string(25), a_string(600) FROM tbl;
      INSERT INTO tbl SELECT a_string(25), a_string(600) FROM tbl;
    COMMIT;
  }
} {}
do_execsql_test pager1-26.1 {
  UPDATE tbl SET b = a_string(550);
} {}
db close
tv delete

#-------------------------------------------------------------------------
#
do_test pager1.27.1 {
  faultsim_delete_and_reopen
  sqlite3_pager_refcounts db
  execsql {
    BEGIN;
      CREATE TABLE t1(a, b);
  }
  sqlite3_pager_refcounts db
  execsql COMMIT
} {}

#-------------------------------------------------------------------------
# Test that attempting to open a write-transaction with 
# locking_mode=exclusive in WAL mode fails if there are other clients on 
# the same database.
#
catch { db close }
ifcapable wal {
  do_multiclient_test tn {
    do_test pager1-28.$tn.1 {
      sql1 { 
        PRAGMA journal_mode = WAL;
        CREATE TABLE t1(a, b);
        INSERT INTO t1 VALUES('a', 'b');
      }
    } {wal}
    do_test pager1-28.$tn.2 { sql2 { SELECT * FROM t1 } } {a b}

    do_test pager1-28.$tn.3 { sql1 { PRAGMA locking_mode=exclusive } } {exclusive}
    do_test pager1-28.$tn.4 { 
      csql1 { BEGIN; INSERT INTO t1 VALUES('c', 'd'); }
    } {1 {database is locked}}
    code2 { db2 close ; sqlite3 db2 test.db }
    do_test pager1-28.$tn.4 { 
      sql1 { INSERT INTO t1 VALUES('c', 'd'); COMMIT }
    } {}
  }
}

#-------------------------------------------------------------------------
# Normally, when changing from journal_mode=PERSIST to DELETE the pager
# attempts to delete the journal file. However, if it cannot obtain a
# RESERVED lock on the database file, this step is skipped.
#
do_multiclient_test tn {
  do_test pager1-28.$tn.1 {
    sql1 { 
      PRAGMA journal_mode = PERSIST;
      CREATE TABLE t1(a, b);
      INSERT INTO t1 VALUES('a', 'b');
    }
  } {persist}
  do_test pager1-28.$tn.2 { file exists test.db-journal } 1
  do_test pager1-28.$tn.3 { sql1 { PRAGMA journal_mode = DELETE } } delete
  do_test pager1-28.$tn.4 { file exists test.db-journal } 0

  do_test pager1-28.$tn.5 {
    sql1 { 
      PRAGMA journal_mode = PERSIST;
      INSERT INTO t1 VALUES('c', 'd');
    }
  } {persist}
  do_test pager1-28.$tn.6 { file exists test.db-journal } 1
  do_test pager1-28.$tn.7 {
    sql2 { BEGIN; INSERT INTO t1 VALUES('e', 'f'); }
  } {}
  do_test pager1-28.$tn.8  { file exists test.db-journal } 1
  do_test pager1-28.$tn.9  { sql1 { PRAGMA journal_mode = DELETE } } delete
  do_test pager1-28.$tn.10 { file exists test.db-journal } 1

  do_test pager1-28.$tn.11 { sql2 COMMIT } {}
  do_test pager1-28.$tn.12 { file exists test.db-journal } 0

  do_test pager1-28-$tn.13 {
    code1 { set channel [db incrblob -readonly t1 a 2] }
    sql1 {
      PRAGMA journal_mode = PERSIST;
      INSERT INTO t1 VALUES('g', 'h');
    }
  } {persist}
  do_test pager1-28.$tn.14 { file exists test.db-journal } 1
  do_test pager1-28.$tn.15 {
    sql2 { BEGIN; INSERT INTO t1 VALUES('e', 'f'); }
  } {}
  do_test pager1-28.$tn.16 { sql1 { PRAGMA journal_mode = DELETE } } delete
  do_test pager1-28.$tn.17 { file exists test.db-journal } 1

  do_test pager1-28.$tn.17 { csql2 { COMMIT } } {1 {database is locked}}
  do_test pager1-28-$tn.18 { code1 { read $channel } } c
  do_test pager1-28-$tn.19 { code1 { close $channel } } {}
  do_test pager1-28.$tn.20 { sql2 { COMMIT } } {}
}

do_test pager1-29.1 {
  faultsim_delete_and_reopen
  execsql {
    PRAGMA page_size = 1024;
    PRAGMA auto_vacuum = full;
    PRAGMA locking_mode=exclusive;
    CREATE TABLE t1(a, b);
    INSERT INTO t1 VALUES(1, 2);
  }
  file size test.db
} [expr 1024*3]
do_test pager1-29.2 {
  execsql {
    PRAGMA page_size = 4096;
    VACUUM;
  }
  file size test.db
} [expr 4096*3]

#-------------------------------------------------------------------------
# Test that if an empty database file (size 0 bytes) is opened in 
# exclusive-locking mode, any journal file is deleted from the file-system
# without being rolled back. And that the RESERVED lock obtained while
# doing this is not released.
#
do_test pager1-30.1 {
  db close
  delete_file test.db
  delete_file test.db-journal
  set fd [open test.db-journal w]
  seek $fd [expr 512+1032*2]
  puts -nonewline $fd x
  close $fd

  sqlite3 db test.db
  execsql {
    PRAGMA locking_mode=EXCLUSIVE;
    SELECT count(*) FROM sqlite_master;
    PRAGMA lock_status;
  }
} {exclusive 0 main reserved temp closed}

#-------------------------------------------------------------------------
# Test that if the "page-size" field in a journal-header is 0, the journal
# file can still be rolled back. This is required for backward compatibility -
# versions of SQLite prior to 3.5.8 always set this field to zero.
#
if {$tcl_platform(platform)=="unix"} {
do_test pager1-31.1 {
  faultsim_delete_and_reopen
  execsql {
    PRAGMA cache_size = 10;
    PRAGMA page_size = 1024;
    CREATE TABLE t1(x, y, UNIQUE(x, y));
    INSERT INTO t1 VALUES(randomblob(1500), randomblob(1500));
    INSERT INTO t1 SELECT randomblob(1500), randomblob(1500) FROM t1;
    INSERT INTO t1 SELECT randomblob(1500), randomblob(1500) FROM t1;
    INSERT INTO t1 SELECT randomblob(1500), randomblob(1500) FROM t1;
    INSERT INTO t1 SELECT randomblob(1500), randomblob(1500) FROM t1;
    INSERT INTO t1 SELECT randomblob(1500), randomblob(1500) FROM t1;
    INSERT INTO t1 SELECT randomblob(1500), randomblob(1500) FROM t1;
    INSERT INTO t1 SELECT randomblob(1500), randomblob(1500) FROM t1;
    INSERT INTO t1 SELECT randomblob(1500), randomblob(1500) FROM t1;
    INSERT INTO t1 SELECT randomblob(1500), randomblob(1500) FROM t1;
    INSERT INTO t1 SELECT randomblob(1500), randomblob(1500) FROM t1;
    BEGIN;
      UPDATE t1 SET y = randomblob(1499);
  }
  copy_file test.db test.db2
  copy_file test.db-journal test.db2-journal
  
  hexio_write test.db2-journal 24 00000000
  sqlite3 db2 test.db2
  execsql { PRAGMA integrity_check } db2
} {ok}
}

#-------------------------------------------------------------------------
# Test that a database file can be "pre-hinted" to a certain size and that
# subsequent spilling of the pager cache does not result in the database
# file being shrunk.
#
catch {db close}
forcedelete test.db

do_test pager1-32.1 {
  sqlite3 db test.db
  execsql {
    CREATE TABLE t1(x, y);
  }
  db close
  sqlite3 db test.db
  execsql {
    BEGIN;
    INSERT INTO t1 VALUES(1, randomblob(10000));
  }
  file_control_chunksize_test db main 1024
  file_control_sizehint_test db main 20971520; # 20MB
  execsql {
    PRAGMA cache_size = 10;
    INSERT INTO t1 VALUES(1, randomblob(10000));
    INSERT INTO t1 VALUES(2, randomblob(10000));
    INSERT INTO t1 SELECT x+2, randomblob(10000) from t1;
    INSERT INTO t1 SELECT x+4, randomblob(10000) from t1;
    INSERT INTO t1 SELECT x+8, randomblob(10000) from t1;
    INSERT INTO t1 SELECT x+16, randomblob(10000) from t1;
    SELECT count(*) FROM t1;
    COMMIT;
  }
  db close
  file size test.db
} {20971520}

# Cleanup 20MB file left by the previous test.
forcedelete test.db

finish_test<|MERGE_RESOLUTION|>--- conflicted
+++ resolved
@@ -535,13 +535,9 @@
   return SQLITE_OK
 }
 
-<<<<<<< HEAD
-set pwd [pwd]
+set pwd [get_pwd]
 if {![forced_proxy_locking]} {
   # proxy locking uses can't deal with auto proxy file paths longer than MAXPATHLEN
-=======
-set pwd [get_pwd]
->>>>>>> d13a3bc7
 foreach {tn1 tcl} {
   1 { set prefix "test.db" }
   2 { 
