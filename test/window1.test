--- conflicted
+++ resolved
@@ -1234,8 +1234,6 @@
   );
 } {1 {frame ending offset must be a non-negative integer}}
 
-<<<<<<< HEAD
-=======
 # 2019-11-16 chromium issue 1025467
 db close
 sqlite3 db :memory:
@@ -1595,6 +1593,4 @@
     FROM (SELECT (SELECT sum(a) FROM t1 GROUP BY a) AS x FROM t1);
 } {2 2 2}
 
-
->>>>>>> be22a854
 finish_test