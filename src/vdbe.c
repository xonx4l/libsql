/*
** 2001 September 15
**
** The author disclaims copyright to this source code.  In place of
** a legal notice, here is a blessing:
**
**    May you do good and not evil.
**    May you find forgiveness for yourself and forgive others.
**    May you share freely, never taking more than you give.
**
*************************************************************************
** The code in this file implements the function that runs the
** bytecode of a prepared statement.
**
** Various scripts scan this source file in order to generate HTML
** documentation, headers files, or other derived files.  The formatting
** of the code in this file is, therefore, important.  See other comments
** in this file for details.  If in doubt, do not deviate from existing
** commenting and indentation practices when changing or adding code.
*/
#include "sqliteInt.h"
#include "vdbeInt.h"

/*
** Invoke this macro on memory cells just prior to changing the
** value of the cell.  This macro verifies that shallow copies are
** not misused.  A shallow copy of a string or blob just copies a
** pointer to the string or blob, not the content.  If the original
** is changed while the copy is still in use, the string or blob might
** be changed out from under the copy.  This macro verifies that nothing
** like that ever happens.
*/
#ifdef SQLITE_DEBUG
# define memAboutToChange(P,M) sqlite3VdbeMemAboutToChange(P,M)
#else
# define memAboutToChange(P,M)
#endif

/*
** The following global variable is incremented every time a cursor
** moves, either by the OP_SeekXX, OP_Next, or OP_Prev opcodes.  The test
** procedures use this information to make sure that indices are
** working correctly.  This variable has no function other than to
** help verify the correct operation of the library.
*/
#ifdef SQLITE_TEST
int sqlite3_search_count = 0;
#endif

/*
** When this global variable is positive, it gets decremented once before
** each instruction in the VDBE.  When it reaches zero, the u1.isInterrupted
** field of the sqlite3 structure is set in order to simulate an interrupt.
**
** This facility is used for testing purposes only.  It does not function
** in an ordinary build.
*/
#ifdef SQLITE_TEST
int sqlite3_interrupt_count = 0;
#endif

/*
** The next global variable is incremented each type the OP_Sort opcode
** is executed.  The test procedures use this information to make sure that
** sorting is occurring or not occurring at appropriate times.   This variable
** has no function other than to help verify the correct operation of the
** library.
*/
#ifdef SQLITE_TEST
int sqlite3_sort_count = 0;
#endif

/*
** The next global variable records the size of the largest MEM_Blob
** or MEM_Str that has been used by a VDBE opcode.  The test procedures
** use this information to make sure that the zero-blob functionality
** is working correctly.   This variable has no function other than to
** help verify the correct operation of the library.
*/
#ifdef SQLITE_TEST
int sqlite3_max_blobsize = 0;
static void updateMaxBlobsize(Mem *p){
  if( (p->flags & (MEM_Str|MEM_Blob))!=0 && p->n>sqlite3_max_blobsize ){
    sqlite3_max_blobsize = p->n;
  }
}
#endif

/*
** This macro evaluates to true if either the update hook or the preupdate
** hook are enabled for database connect DB.
*/
#ifdef SQLITE_ENABLE_PREUPDATE_HOOK
# define HAS_UPDATE_HOOK(DB)   ((DB)->xPreUpdateCallback||(DB)->xUpdateCallback)
#else
# define HAS_UPDATE_HOOK(DB)  ((DB)->xUpdateCallback)
#endif

/*
** The next global variable is incremented each time the OP_Found opcode
** is executed. This is used to test whether or not the foreign key
** operation implemented using OP_FkIsZero is working. This variable
** has no function other than to help verify the correct operation of the
** library.
*/
#ifdef SQLITE_TEST
int sqlite3_found_count = 0;
#endif

/*
** Test a register to see if it exceeds the current maximum blob size.
** If it does, record the new maximum blob size.
*/
#if defined(SQLITE_TEST) && !defined(SQLITE_OMIT_BUILTIN_TEST)
# define UPDATE_MAX_BLOBSIZE(P)  updateMaxBlobsize(P)
#else
# define UPDATE_MAX_BLOBSIZE(P)
#endif

/*
** Invoke the VDBE coverage callback, if that callback is defined.  This
** feature is used for test suite validation only and does not appear an
** production builds.
**
** M is an integer, 2 or 3, that indices how many different ways the
** branch can go.  It is usually 2.  "I" is the direction the branch
** goes.  0 means falls through.  1 means branch is taken.  2 means the
** second alternative branch is taken.
**
** iSrcLine is the source code line (from the __LINE__ macro) that
** generated the VDBE instruction.  This instrumentation assumes that all
** source code is in a single file (the amalgamation).  Special values 1
** and 2 for the iSrcLine parameter mean that this particular branch is
** always taken or never taken, respectively.
*/
#if !defined(SQLITE_VDBE_COVERAGE)
# define VdbeBranchTaken(I,M)
#else
# define VdbeBranchTaken(I,M) vdbeTakeBranch(pOp->iSrcLine,I,M)
  static void vdbeTakeBranch(int iSrcLine, u8 I, u8 M){
    if( iSrcLine<=2 && ALWAYS(iSrcLine>0) ){
      M = iSrcLine;
      /* Assert the truth of VdbeCoverageAlwaysTaken() and 
      ** VdbeCoverageNeverTaken() */
      assert( (M & I)==I );
    }else{
      if( sqlite3GlobalConfig.xVdbeBranch==0 ) return;  /*NO_TEST*/
      sqlite3GlobalConfig.xVdbeBranch(sqlite3GlobalConfig.pVdbeBranchArg,
                                      iSrcLine,I,M);
    }
  }
#endif

/*
** Convert the given register into a string if it isn't one
** already. Return non-zero if a malloc() fails.
*/
#define Stringify(P, enc) \
   if(((P)->flags&(MEM_Str|MEM_Blob))==0 && sqlite3VdbeMemStringify(P,enc,0)) \
     { goto no_mem; }

/*
** An ephemeral string value (signified by the MEM_Ephem flag) contains
** a pointer to a dynamically allocated string where some other entity
** is responsible for deallocating that string.  Because the register
** does not control the string, it might be deleted without the register
** knowing it.
**
** This routine converts an ephemeral string into a dynamically allocated
** string that the register itself controls.  In other words, it
** converts an MEM_Ephem string into a string with P.z==P.zMalloc.
*/
#define Deephemeralize(P) \
   if( ((P)->flags&MEM_Ephem)!=0 \
       && sqlite3VdbeMemMakeWriteable(P) ){ goto no_mem;}

/* Return true if the cursor was opened using the OP_OpenSorter opcode. */
#define isSorter(x) ((x)->eCurType==CURTYPE_SORTER)

/*
** Allocate VdbeCursor number iCur.  Return a pointer to it.  Return NULL
** if we run out of memory.
*/
static VdbeCursor *allocateCursor(
  Vdbe *p,              /* The virtual machine */
  int iCur,             /* Index of the new VdbeCursor */
  int nField,           /* Number of fields in the table or index */
  int iDb,              /* Database the cursor belongs to, or -1 */
  u8 eCurType           /* Type of the new cursor */
){
  /* Find the memory cell that will be used to store the blob of memory
  ** required for this VdbeCursor structure. It is convenient to use a 
  ** vdbe memory cell to manage the memory allocation required for a
  ** VdbeCursor structure for the following reasons:
  **
  **   * Sometimes cursor numbers are used for a couple of different
  **     purposes in a vdbe program. The different uses might require
  **     different sized allocations. Memory cells provide growable
  **     allocations.
  **
  **   * When using ENABLE_MEMORY_MANAGEMENT, memory cell buffers can
  **     be freed lazily via the sqlite3_release_memory() API. This
  **     minimizes the number of malloc calls made by the system.
  **
  ** Memory cells for cursors are allocated at the top of the address
  ** space. Memory cell (p->nMem) corresponds to cursor 0. Space for
  ** cursor 1 is managed by memory cell (p->nMem-1), etc.
  */
  Mem *pMem = &p->aMem[p->nMem-iCur];

  int nByte;
  VdbeCursor *pCx = 0;
  nByte = 
      ROUND8(sizeof(VdbeCursor)) + 2*sizeof(u32)*nField + 
      (eCurType==CURTYPE_BTREE?sqlite3BtreeCursorSize():0);

  assert( iCur<p->nCursor );
  if( p->apCsr[iCur] ){
    sqlite3VdbeFreeCursor(p, p->apCsr[iCur]);
    p->apCsr[iCur] = 0;
  }
  if( SQLITE_OK==sqlite3VdbeMemClearAndResize(pMem, nByte) ){
    p->apCsr[iCur] = pCx = (VdbeCursor*)pMem->z;
    memset(pCx, 0, sizeof(VdbeCursor));
    pCx->eCurType = eCurType;
    pCx->iDb = iDb;
    pCx->nField = nField;
    pCx->aOffset = &pCx->aType[nField];
    if( eCurType==CURTYPE_BTREE ){
      pCx->uc.pCursor = (BtCursor*)
          &pMem->z[ROUND8(sizeof(VdbeCursor))+2*sizeof(u32)*nField];
      sqlite3BtreeCursorZero(pCx->uc.pCursor);
    }
  }
  return pCx;
}

/*
** Try to convert a value into a numeric representation if we can
** do so without loss of information.  In other words, if the string
** looks like a number, convert it into a number.  If it does not
** look like a number, leave it alone.
**
** If the bTryForInt flag is true, then extra effort is made to give
** an integer representation.  Strings that look like floating point
** values but which have no fractional component (example: '48.00')
** will have a MEM_Int representation when bTryForInt is true.
**
** If bTryForInt is false, then if the input string contains a decimal
** point or exponential notation, the result is only MEM_Real, even
** if there is an exact integer representation of the quantity.
*/
static void applyNumericAffinity(Mem *pRec, int bTryForInt){
  double rValue;
  i64 iValue;
  u8 enc = pRec->enc;
  assert( (pRec->flags & (MEM_Str|MEM_Int|MEM_Real))==MEM_Str );
  if( sqlite3AtoF(pRec->z, &rValue, pRec->n, enc)==0 ) return;
  if( 0==sqlite3Atoi64(pRec->z, &iValue, pRec->n, enc) ){
    pRec->u.i = iValue;
    pRec->flags |= MEM_Int;
  }else{
    pRec->u.r = rValue;
    pRec->flags |= MEM_Real;
    if( bTryForInt ) sqlite3VdbeIntegerAffinity(pRec);
  }
}

/*
** Processing is determine by the affinity parameter:
**
** SQLITE_AFF_INTEGER:
** SQLITE_AFF_REAL:
** SQLITE_AFF_NUMERIC:
**    Try to convert pRec to an integer representation or a 
**    floating-point representation if an integer representation
**    is not possible.  Note that the integer representation is
**    always preferred, even if the affinity is REAL, because
**    an integer representation is more space efficient on disk.
**
** SQLITE_AFF_TEXT:
**    Convert pRec to a text representation.
**
** SQLITE_AFF_BLOB:
**    No-op.  pRec is unchanged.
*/
static void applyAffinity(
  Mem *pRec,          /* The value to apply affinity to */
  char affinity,      /* The affinity to be applied */
  u8 enc              /* Use this text encoding */
){
  if( affinity>=SQLITE_AFF_NUMERIC ){
    assert( affinity==SQLITE_AFF_INTEGER || affinity==SQLITE_AFF_REAL
             || affinity==SQLITE_AFF_NUMERIC );
    if( (pRec->flags & MEM_Int)==0 ){
      if( (pRec->flags & MEM_Real)==0 ){
        if( pRec->flags & MEM_Str ) applyNumericAffinity(pRec,1);
      }else{
        sqlite3VdbeIntegerAffinity(pRec);
      }
    }
  }else if( affinity==SQLITE_AFF_TEXT ){
    /* Only attempt the conversion to TEXT if there is an integer or real
    ** representation (blob and NULL do not get converted) but no string
    ** representation.
    */
    if( 0==(pRec->flags&MEM_Str) && (pRec->flags&(MEM_Real|MEM_Int)) ){
      sqlite3VdbeMemStringify(pRec, enc, 1);
    }
    pRec->flags &= ~(MEM_Real|MEM_Int);
  }
}

/*
** Try to convert the type of a function argument or a result column
** into a numeric representation.  Use either INTEGER or REAL whichever
** is appropriate.  But only do the conversion if it is possible without
** loss of information and return the revised type of the argument.
*/
int sqlite3_value_numeric_type(sqlite3_value *pVal){
  int eType = sqlite3_value_type(pVal);
  if( eType==SQLITE_TEXT ){
    Mem *pMem = (Mem*)pVal;
    applyNumericAffinity(pMem, 0);
    eType = sqlite3_value_type(pVal);
  }
  return eType;
}

/*
** Exported version of applyAffinity(). This one works on sqlite3_value*, 
** not the internal Mem* type.
*/
void sqlite3ValueApplyAffinity(
  sqlite3_value *pVal, 
  u8 affinity, 
  u8 enc
){
  applyAffinity((Mem *)pVal, affinity, enc);
}

/*
** pMem currently only holds a string type (or maybe a BLOB that we can
** interpret as a string if we want to).  Compute its corresponding
** numeric type, if has one.  Set the pMem->u.r and pMem->u.i fields
** accordingly.
*/
static u16 SQLITE_NOINLINE computeNumericType(Mem *pMem){
  assert( (pMem->flags & (MEM_Int|MEM_Real))==0 );
  assert( (pMem->flags & (MEM_Str|MEM_Blob))!=0 );
  if( sqlite3AtoF(pMem->z, &pMem->u.r, pMem->n, pMem->enc)==0 ){
    return 0;
  }
  if( sqlite3Atoi64(pMem->z, &pMem->u.i, pMem->n, pMem->enc)==SQLITE_OK ){
    return MEM_Int;
  }
  return MEM_Real;
}

/*
** Return the numeric type for pMem, either MEM_Int or MEM_Real or both or
** none.  
**
** Unlike applyNumericAffinity(), this routine does not modify pMem->flags.
** But it does set pMem->u.r and pMem->u.i appropriately.
*/
static u16 numericType(Mem *pMem){
  if( pMem->flags & (MEM_Int|MEM_Real) ){
    return pMem->flags & (MEM_Int|MEM_Real);
  }
  if( pMem->flags & (MEM_Str|MEM_Blob) ){
    return computeNumericType(pMem);
  }
  return 0;
}

#ifdef SQLITE_DEBUG
/*
** Write a nice string representation of the contents of cell pMem
** into buffer zBuf, length nBuf.
*/
void sqlite3VdbeMemPrettyPrint(Mem *pMem, char *zBuf){
  char *zCsr = zBuf;
  int f = pMem->flags;

  static const char *const encnames[] = {"(X)", "(8)", "(16LE)", "(16BE)"};

  if( f&MEM_Blob ){
    int i;
    char c;
    if( f & MEM_Dyn ){
      c = 'z';
      assert( (f & (MEM_Static|MEM_Ephem))==0 );
    }else if( f & MEM_Static ){
      c = 't';
      assert( (f & (MEM_Dyn|MEM_Ephem))==0 );
    }else if( f & MEM_Ephem ){
      c = 'e';
      assert( (f & (MEM_Static|MEM_Dyn))==0 );
    }else{
      c = 's';
    }

    sqlite3_snprintf(100, zCsr, "%c", c);
    zCsr += sqlite3Strlen30(zCsr);
    sqlite3_snprintf(100, zCsr, "%d[", pMem->n);
    zCsr += sqlite3Strlen30(zCsr);
    for(i=0; i<16 && i<pMem->n; i++){
      sqlite3_snprintf(100, zCsr, "%02X", ((int)pMem->z[i] & 0xFF));
      zCsr += sqlite3Strlen30(zCsr);
    }
    for(i=0; i<16 && i<pMem->n; i++){
      char z = pMem->z[i];
      if( z<32 || z>126 ) *zCsr++ = '.';
      else *zCsr++ = z;
    }

    sqlite3_snprintf(100, zCsr, "]%s", encnames[pMem->enc]);
    zCsr += sqlite3Strlen30(zCsr);
    if( f & MEM_Zero ){
      sqlite3_snprintf(100, zCsr,"+%dz",pMem->u.nZero);
      zCsr += sqlite3Strlen30(zCsr);
    }
    *zCsr = '\0';
  }else if( f & MEM_Str ){
    int j, k;
    zBuf[0] = ' ';
    if( f & MEM_Dyn ){
      zBuf[1] = 'z';
      assert( (f & (MEM_Static|MEM_Ephem))==0 );
    }else if( f & MEM_Static ){
      zBuf[1] = 't';
      assert( (f & (MEM_Dyn|MEM_Ephem))==0 );
    }else if( f & MEM_Ephem ){
      zBuf[1] = 'e';
      assert( (f & (MEM_Static|MEM_Dyn))==0 );
    }else{
      zBuf[1] = 's';
    }
    k = 2;
    sqlite3_snprintf(100, &zBuf[k], "%d", pMem->n);
    k += sqlite3Strlen30(&zBuf[k]);
    zBuf[k++] = '[';
    for(j=0; j<15 && j<pMem->n; j++){
      u8 c = pMem->z[j];
      if( c>=0x20 && c<0x7f ){
        zBuf[k++] = c;
      }else{
        zBuf[k++] = '.';
      }
    }
    zBuf[k++] = ']';
    sqlite3_snprintf(100,&zBuf[k], encnames[pMem->enc]);
    k += sqlite3Strlen30(&zBuf[k]);
    zBuf[k++] = 0;
  }
}
#endif

#ifdef SQLITE_DEBUG
/*
** Print the value of a register for tracing purposes:
*/
static void memTracePrint(Mem *p){
  if( p->flags & MEM_Undefined ){
    printf(" undefined");
  }else if( p->flags & MEM_Null ){
    printf(" NULL");
  }else if( (p->flags & (MEM_Int|MEM_Str))==(MEM_Int|MEM_Str) ){
    printf(" si:%lld", p->u.i);
  }else if( p->flags & MEM_Int ){
    printf(" i:%lld", p->u.i);
#ifndef SQLITE_OMIT_FLOATING_POINT
  }else if( p->flags & MEM_Real ){
    printf(" r:%g", p->u.r);
#endif
  }else if( p->flags & MEM_RowSet ){
    printf(" (rowset)");
  }else{
    char zBuf[200];
    sqlite3VdbeMemPrettyPrint(p, zBuf);
    printf(" %s", zBuf);
  }
}
static void registerTrace(int iReg, Mem *p){
  printf("REG[%d] = ", iReg);
  memTracePrint(p);
  printf("\n");
}
#endif

#ifdef SQLITE_DEBUG
#  define REGISTER_TRACE(R,M) if(db->flags&SQLITE_VdbeTrace)registerTrace(R,M)
#else
#  define REGISTER_TRACE(R,M)
#endif


#ifdef VDBE_PROFILE

/* 
** hwtime.h contains inline assembler code for implementing 
** high-performance timing routines.
*/
#include "hwtime.h"

#endif

#ifndef NDEBUG
/*
** This function is only called from within an assert() expression. It
** checks that the sqlite3.nTransaction variable is correctly set to
** the number of non-transaction savepoints currently in the 
** linked list starting at sqlite3.pSavepoint.
** 
** Usage:
**
**     assert( checkSavepointCount(db) );
*/
static int checkSavepointCount(sqlite3 *db){
  int n = 0;
  Savepoint *p;
  for(p=db->pSavepoint; p; p=p->pNext) n++;
  assert( n==(db->nSavepoint + db->isTransactionSavepoint) );
  return 1;
}
#endif

/*
** Return the register of pOp->p2 after first preparing it to be
** overwritten with an integer value.
*/
static SQLITE_NOINLINE Mem *out2PrereleaseWithClear(Mem *pOut){
  sqlite3VdbeMemSetNull(pOut);
  pOut->flags = MEM_Int;
  return pOut;
}
static Mem *out2Prerelease(Vdbe *p, VdbeOp *pOp){
  Mem *pOut;
  assert( pOp->p2>0 );
  assert( pOp->p2<=(p->nMem-p->nCursor) );
  pOut = &p->aMem[pOp->p2];
  memAboutToChange(p, pOut);
  if( VdbeMemDynamic(pOut) ){
    return out2PrereleaseWithClear(pOut);
  }else{
    pOut->flags = MEM_Int;
    return pOut;
  }
}


/*
** Execute as much of a VDBE program as we can.
** This is the core of sqlite3_step().  
*/
int sqlite3VdbeExec(
  Vdbe *p                    /* The VDBE */
){
  Op *aOp = p->aOp;          /* Copy of p->aOp */
  Op *pOp = aOp;             /* Current operation */
#if defined(SQLITE_DEBUG) || defined(VDBE_PROFILE)
  Op *pOrigOp;               /* Value of pOp at the top of the loop */
#endif
  int rc = SQLITE_OK;        /* Value to return */
  sqlite3 *db = p->db;       /* The database */
  u8 resetSchemaOnFault = 0; /* Reset schema after an error if positive */
  u8 encoding = ENC(db);     /* The database encoding */
  int iCompare = 0;          /* Result of last OP_Compare operation */
  unsigned nVmStep = 0;      /* Number of virtual machine steps */
#ifndef SQLITE_OMIT_PROGRESS_CALLBACK
  unsigned nProgressLimit = 0;/* Invoke xProgress() when nVmStep reaches this */
#endif
  Mem *aMem = p->aMem;       /* Copy of p->aMem */
  Mem *pIn1 = 0;             /* 1st input operand */
  Mem *pIn2 = 0;             /* 2nd input operand */
  Mem *pIn3 = 0;             /* 3rd input operand */
  Mem *pOut = 0;             /* Output operand */
  int *aPermute = 0;         /* Permutation of columns for OP_Compare */
  i64 lastRowid = db->lastRowid;  /* Saved value of the last insert ROWID */
#ifdef VDBE_PROFILE
  u64 start;                 /* CPU clock count at start of opcode */
#endif
  /*** INSERT STACK UNION HERE ***/

  assert( p->magic==VDBE_MAGIC_RUN );  /* sqlite3_step() verifies this */
  sqlite3VdbeEnter(p);
  if( p->rc==SQLITE_NOMEM ){
    /* This happens if a malloc() inside a call to sqlite3_column_text() or
    ** sqlite3_column_text16() failed.  */
    goto no_mem;
  }
  assert( p->rc==SQLITE_OK || (p->rc&0xff)==SQLITE_BUSY );
  assert( p->bIsReader || p->readOnly!=0 );
  p->rc = SQLITE_OK;
  p->iCurrentTime = 0;
  assert( p->explain==0 );
  p->pResultSet = 0;
  db->busyHandler.nBusy = 0;
  if( db->u1.isInterrupted ) goto abort_due_to_interrupt;
  sqlite3VdbeIOTraceSql(p);
#ifndef SQLITE_OMIT_PROGRESS_CALLBACK
  if( db->xProgress ){
    u32 iPrior = p->aCounter[SQLITE_STMTSTATUS_VM_STEP];
    assert( 0 < db->nProgressOps );
    nProgressLimit = db->nProgressOps - (iPrior % db->nProgressOps);
  }
#endif
#ifdef SQLITE_DEBUG
  sqlite3BeginBenignMalloc();
  if( p->pc==0
   && (p->db->flags & (SQLITE_VdbeListing|SQLITE_VdbeEQP|SQLITE_VdbeTrace))!=0
  ){
    int i;
    int once = 1;
    sqlite3VdbePrintSql(p);
    if( p->db->flags & SQLITE_VdbeListing ){
      printf("VDBE Program Listing:\n");
      for(i=0; i<p->nOp; i++){
        sqlite3VdbePrintOp(stdout, i, &aOp[i]);
      }
    }
    if( p->db->flags & SQLITE_VdbeEQP ){
      for(i=0; i<p->nOp; i++){
        if( aOp[i].opcode==OP_Explain ){
          if( once ) printf("VDBE Query Plan:\n");
          printf("%s\n", aOp[i].p4.z);
          once = 0;
        }
      }
    }
    if( p->db->flags & SQLITE_VdbeTrace )  printf("VDBE Trace:\n");
  }
  sqlite3EndBenignMalloc();
#endif
  for(pOp=&aOp[p->pc]; rc==SQLITE_OK; pOp++){
    assert( pOp>=aOp && pOp<&aOp[p->nOp]);
    if( db->mallocFailed ) goto no_mem;
#ifdef VDBE_PROFILE
    start = sqlite3Hwtime();
#endif
    nVmStep++;
#ifdef SQLITE_ENABLE_STMT_SCANSTATUS
    if( p->anExec ) p->anExec[(int)(pOp-aOp)]++;
#endif

    /* Only allow tracing if SQLITE_DEBUG is defined.
    */
#ifdef SQLITE_DEBUG
    if( db->flags & SQLITE_VdbeTrace ){
      sqlite3VdbePrintOp(stdout, (int)(pOp - aOp), pOp);
    }
#endif
      

    /* Check to see if we need to simulate an interrupt.  This only happens
    ** if we have a special test build.
    */
#ifdef SQLITE_TEST
    if( sqlite3_interrupt_count>0 ){
      sqlite3_interrupt_count--;
      if( sqlite3_interrupt_count==0 ){
        sqlite3_interrupt(db);
      }
    }
#endif

    /* Sanity checking on other operands */
#ifdef SQLITE_DEBUG
    assert( pOp->opflags==sqlite3OpcodeProperty[pOp->opcode] );
    if( (pOp->opflags & OPFLG_IN1)!=0 ){
      assert( pOp->p1>0 );
      assert( pOp->p1<=(p->nMem-p->nCursor) );
      assert( memIsValid(&aMem[pOp->p1]) );
      assert( sqlite3VdbeCheckMemInvariants(&aMem[pOp->p1]) );
      REGISTER_TRACE(pOp->p1, &aMem[pOp->p1]);
    }
    if( (pOp->opflags & OPFLG_IN2)!=0 ){
      assert( pOp->p2>0 );
      assert( pOp->p2<=(p->nMem-p->nCursor) );
      assert( memIsValid(&aMem[pOp->p2]) );
      assert( sqlite3VdbeCheckMemInvariants(&aMem[pOp->p2]) );
      REGISTER_TRACE(pOp->p2, &aMem[pOp->p2]);
    }
    if( (pOp->opflags & OPFLG_IN3)!=0 ){
      assert( pOp->p3>0 );
      assert( pOp->p3<=(p->nMem-p->nCursor) );
      assert( memIsValid(&aMem[pOp->p3]) );
      assert( sqlite3VdbeCheckMemInvariants(&aMem[pOp->p3]) );
      REGISTER_TRACE(pOp->p3, &aMem[pOp->p3]);
    }
    if( (pOp->opflags & OPFLG_OUT2)!=0 ){
      assert( pOp->p2>0 );
      assert( pOp->p2<=(p->nMem-p->nCursor) );
      memAboutToChange(p, &aMem[pOp->p2]);
    }
    if( (pOp->opflags & OPFLG_OUT3)!=0 ){
      assert( pOp->p3>0 );
      assert( pOp->p3<=(p->nMem-p->nCursor) );
      memAboutToChange(p, &aMem[pOp->p3]);
    }
#endif
#if defined(SQLITE_DEBUG) || defined(VDBE_PROFILE)
    pOrigOp = pOp;
#endif
  
    switch( pOp->opcode ){

/*****************************************************************************
** What follows is a massive switch statement where each case implements a
** separate instruction in the virtual machine.  If we follow the usual
** indentation conventions, each case should be indented by 6 spaces.  But
** that is a lot of wasted space on the left margin.  So the code within
** the switch statement will break with convention and be flush-left. Another
** big comment (similar to this one) will mark the point in the code where
** we transition back to normal indentation.
**
** The formatting of each case is important.  The makefile for SQLite
** generates two C files "opcodes.h" and "opcodes.c" by scanning this
** file looking for lines that begin with "case OP_".  The opcodes.h files
** will be filled with #defines that give unique integer values to each
** opcode and the opcodes.c file is filled with an array of strings where
** each string is the symbolic name for the corresponding opcode.  If the
** case statement is followed by a comment of the form "/# same as ... #/"
** that comment is used to determine the particular value of the opcode.
**
** Other keywords in the comment that follows each case are used to
** construct the OPFLG_INITIALIZER value that initializes opcodeProperty[].
** Keywords include: in1, in2, in3, out2, out3.  See
** the mkopcodeh.awk script for additional information.
**
** Documentation about VDBE opcodes is generated by scanning this file
** for lines of that contain "Opcode:".  That line and all subsequent
** comment lines are used in the generation of the opcode.html documentation
** file.
**
** SUMMARY:
**
**     Formatting is important to scripts that scan this file.
**     Do not deviate from the formatting style currently in use.
**
*****************************************************************************/

/* Opcode:  Goto * P2 * * *
**
** An unconditional jump to address P2.
** The next instruction executed will be 
** the one at index P2 from the beginning of
** the program.
**
** The P1 parameter is not actually used by this opcode.  However, it
** is sometimes set to 1 instead of 0 as a hint to the command-line shell
** that this Goto is the bottom of a loop and that the lines from P2 down
** to the current line should be indented for EXPLAIN output.
*/
case OP_Goto: {             /* jump */
jump_to_p2_and_check_for_interrupt:
  pOp = &aOp[pOp->p2 - 1];

  /* Opcodes that are used as the bottom of a loop (OP_Next, OP_Prev,
  ** OP_VNext, OP_RowSetNext, or OP_SorterNext) all jump here upon
  ** completion.  Check to see if sqlite3_interrupt() has been called
  ** or if the progress callback needs to be invoked. 
  **
  ** This code uses unstructured "goto" statements and does not look clean.
  ** But that is not due to sloppy coding habits. The code is written this
  ** way for performance, to avoid having to run the interrupt and progress
  ** checks on every opcode.  This helps sqlite3_step() to run about 1.5%
  ** faster according to "valgrind --tool=cachegrind" */
check_for_interrupt:
  if( db->u1.isInterrupted ) goto abort_due_to_interrupt;
#ifndef SQLITE_OMIT_PROGRESS_CALLBACK
  /* Call the progress callback if it is configured and the required number
  ** of VDBE ops have been executed (either since this invocation of
  ** sqlite3VdbeExec() or since last time the progress callback was called).
  ** If the progress callback returns non-zero, exit the virtual machine with
  ** a return code SQLITE_ABORT.
  */
  if( db->xProgress!=0 && nVmStep>=nProgressLimit ){
    assert( db->nProgressOps!=0 );
    nProgressLimit = nVmStep + db->nProgressOps - (nVmStep%db->nProgressOps);
    if( db->xProgress(db->pProgressArg) ){
      rc = SQLITE_INTERRUPT;
      goto vdbe_error_halt;
    }
  }
#endif
  
  break;
}

/* Opcode:  Gosub P1 P2 * * *
**
** Write the current address onto register P1
** and then jump to address P2.
*/
case OP_Gosub: {            /* jump */
  assert( pOp->p1>0 && pOp->p1<=(p->nMem-p->nCursor) );
  pIn1 = &aMem[pOp->p1];
  assert( VdbeMemDynamic(pIn1)==0 );
  memAboutToChange(p, pIn1);
  pIn1->flags = MEM_Int;
  pIn1->u.i = (int)(pOp-aOp);
  REGISTER_TRACE(pOp->p1, pIn1);

  /* Most jump operations do a goto to this spot in order to update
  ** the pOp pointer. */
jump_to_p2:
  pOp = &aOp[pOp->p2 - 1];
  break;
}

/* Opcode:  Return P1 * * * *
**
** Jump to the next instruction after the address in register P1.  After
** the jump, register P1 becomes undefined.
*/
case OP_Return: {           /* in1 */
  pIn1 = &aMem[pOp->p1];
  assert( pIn1->flags==MEM_Int );
  pOp = &aOp[pIn1->u.i];
  pIn1->flags = MEM_Undefined;
  break;
}

/* Opcode: InitCoroutine P1 P2 P3 * *
**
** Set up register P1 so that it will Yield to the coroutine
** located at address P3.
**
** If P2!=0 then the coroutine implementation immediately follows
** this opcode.  So jump over the coroutine implementation to
** address P2.
**
** See also: EndCoroutine
*/
case OP_InitCoroutine: {     /* jump */
  assert( pOp->p1>0 &&  pOp->p1<=(p->nMem-p->nCursor) );
  assert( pOp->p2>=0 && pOp->p2<p->nOp );
  assert( pOp->p3>=0 && pOp->p3<p->nOp );
  pOut = &aMem[pOp->p1];
  assert( !VdbeMemDynamic(pOut) );
  pOut->u.i = pOp->p3 - 1;
  pOut->flags = MEM_Int;
  if( pOp->p2 ) goto jump_to_p2;
  break;
}

/* Opcode:  EndCoroutine P1 * * * *
**
** The instruction at the address in register P1 is a Yield.
** Jump to the P2 parameter of that Yield.
** After the jump, register P1 becomes undefined.
**
** See also: InitCoroutine
*/
case OP_EndCoroutine: {           /* in1 */
  VdbeOp *pCaller;
  pIn1 = &aMem[pOp->p1];
  assert( pIn1->flags==MEM_Int );
  assert( pIn1->u.i>=0 && pIn1->u.i<p->nOp );
  pCaller = &aOp[pIn1->u.i];
  assert( pCaller->opcode==OP_Yield );
  assert( pCaller->p2>=0 && pCaller->p2<p->nOp );
  pOp = &aOp[pCaller->p2 - 1];
  pIn1->flags = MEM_Undefined;
  break;
}

/* Opcode:  Yield P1 P2 * * *
**
** Swap the program counter with the value in register P1.  This
** has the effect of yielding to a coroutine.
**
** If the coroutine that is launched by this instruction ends with
** Yield or Return then continue to the next instruction.  But if
** the coroutine launched by this instruction ends with
** EndCoroutine, then jump to P2 rather than continuing with the
** next instruction.
**
** See also: InitCoroutine
*/
case OP_Yield: {            /* in1, jump */
  int pcDest;
  pIn1 = &aMem[pOp->p1];
  assert( VdbeMemDynamic(pIn1)==0 );
  pIn1->flags = MEM_Int;
  pcDest = (int)pIn1->u.i;
  pIn1->u.i = (int)(pOp - aOp);
  REGISTER_TRACE(pOp->p1, pIn1);
  pOp = &aOp[pcDest];
  break;
}

/* Opcode:  HaltIfNull  P1 P2 P3 P4 P5
** Synopsis:  if r[P3]=null halt
**
** Check the value in register P3.  If it is NULL then Halt using
** parameter P1, P2, and P4 as if this were a Halt instruction.  If the
** value in register P3 is not NULL, then this routine is a no-op.
** The P5 parameter should be 1.
*/
case OP_HaltIfNull: {      /* in3 */
  pIn3 = &aMem[pOp->p3];
  if( (pIn3->flags & MEM_Null)==0 ) break;
  /* Fall through into OP_Halt */
}

/* Opcode:  Halt P1 P2 * P4 P5
**
** Exit immediately.  All open cursors, etc are closed
** automatically.
**
** P1 is the result code returned by sqlite3_exec(), sqlite3_reset(),
** or sqlite3_finalize().  For a normal halt, this should be SQLITE_OK (0).
** For errors, it can be some other value.  If P1!=0 then P2 will determine
** whether or not to rollback the current transaction.  Do not rollback
** if P2==OE_Fail. Do the rollback if P2==OE_Rollback.  If P2==OE_Abort,
** then back out all changes that have occurred during this execution of the
** VDBE, but do not rollback the transaction. 
**
** If P4 is not null then it is an error message string.
**
** P5 is a value between 0 and 4, inclusive, that modifies the P4 string.
**
**    0:  (no change)
**    1:  NOT NULL contraint failed: P4
**    2:  UNIQUE constraint failed: P4
**    3:  CHECK constraint failed: P4
**    4:  FOREIGN KEY constraint failed: P4
**
** If P5 is not zero and P4 is NULL, then everything after the ":" is
** omitted.
**
** There is an implied "Halt 0 0 0" instruction inserted at the very end of
** every program.  So a jump past the last instruction of the program
** is the same as executing Halt.
*/
case OP_Halt: {
  const char *zType;
  const char *zLogFmt;
  VdbeFrame *pFrame;
  int pcx;

  pcx = (int)(pOp - aOp);
  if( pOp->p1==SQLITE_OK && p->pFrame ){
    /* Halt the sub-program. Return control to the parent frame. */
    pFrame = p->pFrame;
    p->pFrame = pFrame->pParent;
    p->nFrame--;
    sqlite3VdbeSetChanges(db, p->nChange);
    pcx = sqlite3VdbeFrameRestore(pFrame);
    lastRowid = db->lastRowid;
    if( pOp->p2==OE_Ignore ){
      /* Instruction pcx is the OP_Program that invoked the sub-program 
      ** currently being halted. If the p2 instruction of this OP_Halt
      ** instruction is set to OE_Ignore, then the sub-program is throwing
      ** an IGNORE exception. In this case jump to the address specified
      ** as the p2 of the calling OP_Program.  */
      pcx = p->aOp[pcx].p2-1;
    }
    aOp = p->aOp;
    aMem = p->aMem;
    pOp = &aOp[pcx];
    break;
  }
  p->rc = pOp->p1;
  p->errorAction = (u8)pOp->p2;
  p->pc = pcx;
  if( p->rc ){
    if( pOp->p5 ){
      static const char * const azType[] = { "NOT NULL", "UNIQUE", "CHECK",
                                             "FOREIGN KEY" };
      assert( pOp->p5>=1 && pOp->p5<=4 );
      testcase( pOp->p5==1 );
      testcase( pOp->p5==2 );
      testcase( pOp->p5==3 );
      testcase( pOp->p5==4 );
      zType = azType[pOp->p5-1];
    }else{
      zType = 0;
    }
    assert( zType!=0 || pOp->p4.z!=0 );
    zLogFmt = "abort at %d in [%s]: %s";
    if( zType && pOp->p4.z ){
      sqlite3VdbeError(p, "%s constraint failed: %s", zType, pOp->p4.z);
    }else if( pOp->p4.z ){
      sqlite3VdbeError(p, "%s", pOp->p4.z);
    }else{
      sqlite3VdbeError(p, "%s constraint failed", zType);
    }
    sqlite3_log(pOp->p1, zLogFmt, pcx, p->zSql, p->zErrMsg);
  }
  rc = sqlite3VdbeHalt(p);
  assert( rc==SQLITE_BUSY || rc==SQLITE_OK || rc==SQLITE_ERROR );
  if( rc==SQLITE_BUSY ){
    p->rc = rc = SQLITE_BUSY;
  }else{
    assert( rc==SQLITE_OK || (p->rc&0xff)==SQLITE_CONSTRAINT );
    assert( rc==SQLITE_OK || db->nDeferredCons>0 || db->nDeferredImmCons>0 );
    rc = p->rc ? SQLITE_ERROR : SQLITE_DONE;
  }
  goto vdbe_return;
}

/* Opcode: Integer P1 P2 * * *
** Synopsis: r[P2]=P1
**
** The 32-bit integer value P1 is written into register P2.
*/
case OP_Integer: {         /* out2 */
  pOut = out2Prerelease(p, pOp);
  pOut->u.i = pOp->p1;
  break;
}

/* Opcode: Int64 * P2 * P4 *
** Synopsis: r[P2]=P4
**
** P4 is a pointer to a 64-bit integer value.
** Write that value into register P2.
*/
case OP_Int64: {           /* out2 */
  pOut = out2Prerelease(p, pOp);
  assert( pOp->p4.pI64!=0 );
  pOut->u.i = *pOp->p4.pI64;
  break;
}

#ifndef SQLITE_OMIT_FLOATING_POINT
/* Opcode: Real * P2 * P4 *
** Synopsis: r[P2]=P4
**
** P4 is a pointer to a 64-bit floating point value.
** Write that value into register P2.
*/
case OP_Real: {            /* same as TK_FLOAT, out2 */
  pOut = out2Prerelease(p, pOp);
  pOut->flags = MEM_Real;
  assert( !sqlite3IsNaN(*pOp->p4.pReal) );
  pOut->u.r = *pOp->p4.pReal;
  break;
}
#endif

/* Opcode: String8 * P2 * P4 *
** Synopsis: r[P2]='P4'
**
** P4 points to a nul terminated UTF-8 string. This opcode is transformed 
** into a String opcode before it is executed for the first time.  During
** this transformation, the length of string P4 is computed and stored
** as the P1 parameter.
*/
case OP_String8: {         /* same as TK_STRING, out2 */
  assert( pOp->p4.z!=0 );
  pOut = out2Prerelease(p, pOp);
  pOp->opcode = OP_String;
  pOp->p1 = sqlite3Strlen30(pOp->p4.z);

#ifndef SQLITE_OMIT_UTF16
  if( encoding!=SQLITE_UTF8 ){
    rc = sqlite3VdbeMemSetStr(pOut, pOp->p4.z, -1, SQLITE_UTF8, SQLITE_STATIC);
    if( rc==SQLITE_TOOBIG ) goto too_big;
    if( SQLITE_OK!=sqlite3VdbeChangeEncoding(pOut, encoding) ) goto no_mem;
    assert( pOut->szMalloc>0 && pOut->zMalloc==pOut->z );
    assert( VdbeMemDynamic(pOut)==0 );
    pOut->szMalloc = 0;
    pOut->flags |= MEM_Static;
    if( pOp->p4type==P4_DYNAMIC ){
      sqlite3DbFree(db, pOp->p4.z);
    }
    pOp->p4type = P4_DYNAMIC;
    pOp->p4.z = pOut->z;
    pOp->p1 = pOut->n;
  }
#endif
  if( pOp->p1>db->aLimit[SQLITE_LIMIT_LENGTH] ){
    goto too_big;
  }
  /* Fall through to the next case, OP_String */
}
  
/* Opcode: String P1 P2 P3 P4 P5
** Synopsis: r[P2]='P4' (len=P1)
**
** The string value P4 of length P1 (bytes) is stored in register P2.
**
** If P5!=0 and the content of register P3 is greater than zero, then
** the datatype of the register P2 is converted to BLOB.  The content is
** the same sequence of bytes, it is merely interpreted as a BLOB instead
** of a string, as if it had been CAST.
*/
case OP_String: {          /* out2 */
  assert( pOp->p4.z!=0 );
  pOut = out2Prerelease(p, pOp);
  pOut->flags = MEM_Str|MEM_Static|MEM_Term;
  pOut->z = pOp->p4.z;
  pOut->n = pOp->p1;
  pOut->enc = encoding;
  UPDATE_MAX_BLOBSIZE(pOut);
#ifndef SQLITE_LIKE_DOESNT_MATCH_BLOBS
  if( pOp->p5 ){
    assert( pOp->p3>0 );
    assert( pOp->p3<=(p->nMem-p->nCursor) );
    pIn3 = &aMem[pOp->p3];
    assert( pIn3->flags & MEM_Int );
    if( pIn3->u.i ) pOut->flags = MEM_Blob|MEM_Static|MEM_Term;
  }
#endif
  break;
}

/* Opcode: Null P1 P2 P3 * *
** Synopsis:  r[P2..P3]=NULL
**
** Write a NULL into registers P2.  If P3 greater than P2, then also write
** NULL into register P3 and every register in between P2 and P3.  If P3
** is less than P2 (typically P3 is zero) then only register P2 is
** set to NULL.
**
** If the P1 value is non-zero, then also set the MEM_Cleared flag so that
** NULL values will not compare equal even if SQLITE_NULLEQ is set on
** OP_Ne or OP_Eq.
*/
case OP_Null: {           /* out2 */
  int cnt;
  u16 nullFlag;
  pOut = out2Prerelease(p, pOp);
  cnt = pOp->p3-pOp->p2;
  assert( pOp->p3<=(p->nMem-p->nCursor) );
  pOut->flags = nullFlag = pOp->p1 ? (MEM_Null|MEM_Cleared) : MEM_Null;
  while( cnt>0 ){
    pOut++;
    memAboutToChange(p, pOut);
    sqlite3VdbeMemSetNull(pOut);
    pOut->flags = nullFlag;
    cnt--;
  }
  break;
}

/* Opcode: SoftNull P1 * * * *
** Synopsis:  r[P1]=NULL
**
** Set register P1 to have the value NULL as seen by the OP_MakeRecord
** instruction, but do not free any string or blob memory associated with
** the register, so that if the value was a string or blob that was
** previously copied using OP_SCopy, the copies will continue to be valid.
*/
case OP_SoftNull: {
  assert( pOp->p1>0 && pOp->p1<=(p->nMem-p->nCursor) );
  pOut = &aMem[pOp->p1];
  pOut->flags = (pOut->flags|MEM_Null)&~MEM_Undefined;
  break;
}

/* Opcode: Blob P1 P2 * P4 *
** Synopsis: r[P2]=P4 (len=P1)
**
** P4 points to a blob of data P1 bytes long.  Store this
** blob in register P2.
*/
case OP_Blob: {                /* out2 */
  assert( pOp->p1 <= SQLITE_MAX_LENGTH );
  pOut = out2Prerelease(p, pOp);
  sqlite3VdbeMemSetStr(pOut, pOp->p4.z, pOp->p1, 0, 0);
  pOut->enc = encoding;
  UPDATE_MAX_BLOBSIZE(pOut);
  break;
}

/* Opcode: Variable P1 P2 * P4 *
** Synopsis: r[P2]=parameter(P1,P4)
**
** Transfer the values of bound parameter P1 into register P2
**
** If the parameter is named, then its name appears in P4.
** The P4 value is used by sqlite3_bind_parameter_name().
*/
case OP_Variable: {            /* out2 */
  Mem *pVar;       /* Value being transferred */

  assert( pOp->p1>0 && pOp->p1<=p->nVar );
  assert( pOp->p4.z==0 || pOp->p4.z==p->azVar[pOp->p1-1] );
  pVar = &p->aVar[pOp->p1 - 1];
  if( sqlite3VdbeMemTooBig(pVar) ){
    goto too_big;
  }
  pOut = out2Prerelease(p, pOp);
  sqlite3VdbeMemShallowCopy(pOut, pVar, MEM_Static);
  UPDATE_MAX_BLOBSIZE(pOut);
  break;
}

/* Opcode: Move P1 P2 P3 * *
** Synopsis:  r[P2@P3]=r[P1@P3]
**
** Move the P3 values in register P1..P1+P3-1 over into
** registers P2..P2+P3-1.  Registers P1..P1+P3-1 are
** left holding a NULL.  It is an error for register ranges
** P1..P1+P3-1 and P2..P2+P3-1 to overlap.  It is an error
** for P3 to be less than 1.
*/
case OP_Move: {
  int n;           /* Number of registers left to copy */
  int p1;          /* Register to copy from */
  int p2;          /* Register to copy to */

  n = pOp->p3;
  p1 = pOp->p1;
  p2 = pOp->p2;
  assert( n>0 && p1>0 && p2>0 );
  assert( p1+n<=p2 || p2+n<=p1 );

  pIn1 = &aMem[p1];
  pOut = &aMem[p2];
  do{
    assert( pOut<=&aMem[(p->nMem-p->nCursor)] );
    assert( pIn1<=&aMem[(p->nMem-p->nCursor)] );
    assert( memIsValid(pIn1) );
    memAboutToChange(p, pOut);
    sqlite3VdbeMemMove(pOut, pIn1);
#ifdef SQLITE_DEBUG
    if( pOut->pScopyFrom>=&aMem[p1] && pOut->pScopyFrom<pOut ){
      pOut->pScopyFrom += pOp->p2 - p1;
    }
#endif
    Deephemeralize(pOut);
    REGISTER_TRACE(p2++, pOut);
    pIn1++;
    pOut++;
  }while( --n );
  break;
}

/* Opcode: Copy P1 P2 P3 * *
** Synopsis: r[P2@P3+1]=r[P1@P3+1]
**
** Make a copy of registers P1..P1+P3 into registers P2..P2+P3.
**
** This instruction makes a deep copy of the value.  A duplicate
** is made of any string or blob constant.  See also OP_SCopy.
*/
case OP_Copy: {
  int n;

  n = pOp->p3;
  pIn1 = &aMem[pOp->p1];
  pOut = &aMem[pOp->p2];
  assert( pOut!=pIn1 );
  while( 1 ){
    sqlite3VdbeMemShallowCopy(pOut, pIn1, MEM_Ephem);
    Deephemeralize(pOut);
#ifdef SQLITE_DEBUG
    pOut->pScopyFrom = 0;
#endif
    REGISTER_TRACE(pOp->p2+pOp->p3-n, pOut);
    if( (n--)==0 ) break;
    pOut++;
    pIn1++;
  }
  break;
}

/* Opcode: SCopy P1 P2 * * *
** Synopsis: r[P2]=r[P1]
**
** Make a shallow copy of register P1 into register P2.
**
** This instruction makes a shallow copy of the value.  If the value
** is a string or blob, then the copy is only a pointer to the
** original and hence if the original changes so will the copy.
** Worse, if the original is deallocated, the copy becomes invalid.
** Thus the program must guarantee that the original will not change
** during the lifetime of the copy.  Use OP_Copy to make a complete
** copy.
*/
case OP_SCopy: {            /* out2 */
  pIn1 = &aMem[pOp->p1];
  pOut = &aMem[pOp->p2];
  assert( pOut!=pIn1 );
  sqlite3VdbeMemShallowCopy(pOut, pIn1, MEM_Ephem);
#ifdef SQLITE_DEBUG
  if( pOut->pScopyFrom==0 ) pOut->pScopyFrom = pIn1;
#endif
  break;
}

/* Opcode: IntCopy P1 P2 * * *
** Synopsis: r[P2]=r[P1]
**
** Transfer the integer value held in register P1 into register P2.
**
** This is an optimized version of SCopy that works only for integer
** values.
*/
case OP_IntCopy: {            /* out2 */
  pIn1 = &aMem[pOp->p1];
  assert( (pIn1->flags & MEM_Int)!=0 );
  pOut = &aMem[pOp->p2];
  sqlite3VdbeMemSetInt64(pOut, pIn1->u.i);
  break;
}

/* Opcode: ResultRow P1 P2 * * *
** Synopsis:  output=r[P1@P2]
**
** The registers P1 through P1+P2-1 contain a single row of
** results. This opcode causes the sqlite3_step() call to terminate
** with an SQLITE_ROW return code and it sets up the sqlite3_stmt
** structure to provide access to the r(P1)..r(P1+P2-1) values as
** the result row.
*/
case OP_ResultRow: {
  Mem *pMem;
  int i;
  assert( p->nResColumn==pOp->p2 );
  assert( pOp->p1>0 );
  assert( pOp->p1+pOp->p2<=(p->nMem-p->nCursor)+1 );

#ifndef SQLITE_OMIT_PROGRESS_CALLBACK
  /* Run the progress counter just before returning.
  */
  if( db->xProgress!=0
   && nVmStep>=nProgressLimit
   && db->xProgress(db->pProgressArg)!=0
  ){
    rc = SQLITE_INTERRUPT;
    goto vdbe_error_halt;
  }
#endif

  /* If this statement has violated immediate foreign key constraints, do
  ** not return the number of rows modified. And do not RELEASE the statement
  ** transaction. It needs to be rolled back.  */
  if( SQLITE_OK!=(rc = sqlite3VdbeCheckFk(p, 0)) ){
    assert( db->flags&SQLITE_CountRows );
    assert( p->usesStmtJournal );
    break;
  }

  /* If the SQLITE_CountRows flag is set in sqlite3.flags mask, then 
  ** DML statements invoke this opcode to return the number of rows 
  ** modified to the user. This is the only way that a VM that
  ** opens a statement transaction may invoke this opcode.
  **
  ** In case this is such a statement, close any statement transaction
  ** opened by this VM before returning control to the user. This is to
  ** ensure that statement-transactions are always nested, not overlapping.
  ** If the open statement-transaction is not closed here, then the user
  ** may step another VM that opens its own statement transaction. This
  ** may lead to overlapping statement transactions.
  **
  ** The statement transaction is never a top-level transaction.  Hence
  ** the RELEASE call below can never fail.
  */
  assert( p->iStatement==0 || db->flags&SQLITE_CountRows );
  rc = sqlite3VdbeCloseStatement(p, SAVEPOINT_RELEASE);
  if( NEVER(rc!=SQLITE_OK) ){
    break;
  }

  /* Invalidate all ephemeral cursor row caches */
  p->cacheCtr = (p->cacheCtr + 2)|1;

  /* Make sure the results of the current row are \000 terminated
  ** and have an assigned type.  The results are de-ephemeralized as
  ** a side effect.
  */
  pMem = p->pResultSet = &aMem[pOp->p1];
  for(i=0; i<pOp->p2; i++){
    assert( memIsValid(&pMem[i]) );
    Deephemeralize(&pMem[i]);
    assert( (pMem[i].flags & MEM_Ephem)==0
            || (pMem[i].flags & (MEM_Str|MEM_Blob))==0 );
    sqlite3VdbeMemNulTerminate(&pMem[i]);
    REGISTER_TRACE(pOp->p1+i, &pMem[i]);
  }
  if( db->mallocFailed ) goto no_mem;

  /* Return SQLITE_ROW
  */
  p->pc = (int)(pOp - aOp) + 1;
  rc = SQLITE_ROW;
  goto vdbe_return;
}

/* Opcode: Concat P1 P2 P3 * *
** Synopsis: r[P3]=r[P2]+r[P1]
**
** Add the text in register P1 onto the end of the text in
** register P2 and store the result in register P3.
** If either the P1 or P2 text are NULL then store NULL in P3.
**
**   P3 = P2 || P1
**
** It is illegal for P1 and P3 to be the same register. Sometimes,
** if P3 is the same register as P2, the implementation is able
** to avoid a memcpy().
*/
case OP_Concat: {           /* same as TK_CONCAT, in1, in2, out3 */
  i64 nByte;

  pIn1 = &aMem[pOp->p1];
  pIn2 = &aMem[pOp->p2];
  pOut = &aMem[pOp->p3];
  assert( pIn1!=pOut );
  if( (pIn1->flags | pIn2->flags) & MEM_Null ){
    sqlite3VdbeMemSetNull(pOut);
    break;
  }
  if( ExpandBlob(pIn1) || ExpandBlob(pIn2) ) goto no_mem;
  Stringify(pIn1, encoding);
  Stringify(pIn2, encoding);
  nByte = pIn1->n + pIn2->n;
  if( nByte>db->aLimit[SQLITE_LIMIT_LENGTH] ){
    goto too_big;
  }
  if( sqlite3VdbeMemGrow(pOut, (int)nByte+2, pOut==pIn2) ){
    goto no_mem;
  }
  MemSetTypeFlag(pOut, MEM_Str);
  if( pOut!=pIn2 ){
    memcpy(pOut->z, pIn2->z, pIn2->n);
  }
  memcpy(&pOut->z[pIn2->n], pIn1->z, pIn1->n);
  pOut->z[nByte]=0;
  pOut->z[nByte+1] = 0;
  pOut->flags |= MEM_Term;
  pOut->n = (int)nByte;
  pOut->enc = encoding;
  UPDATE_MAX_BLOBSIZE(pOut);
  break;
}

/* Opcode: Add P1 P2 P3 * *
** Synopsis:  r[P3]=r[P1]+r[P2]
**
** Add the value in register P1 to the value in register P2
** and store the result in register P3.
** If either input is NULL, the result is NULL.
*/
/* Opcode: Multiply P1 P2 P3 * *
** Synopsis:  r[P3]=r[P1]*r[P2]
**
**
** Multiply the value in register P1 by the value in register P2
** and store the result in register P3.
** If either input is NULL, the result is NULL.
*/
/* Opcode: Subtract P1 P2 P3 * *
** Synopsis:  r[P3]=r[P2]-r[P1]
**
** Subtract the value in register P1 from the value in register P2
** and store the result in register P3.
** If either input is NULL, the result is NULL.
*/
/* Opcode: Divide P1 P2 P3 * *
** Synopsis:  r[P3]=r[P2]/r[P1]
**
** Divide the value in register P1 by the value in register P2
** and store the result in register P3 (P3=P2/P1). If the value in 
** register P1 is zero, then the result is NULL. If either input is 
** NULL, the result is NULL.
*/
/* Opcode: Remainder P1 P2 P3 * *
** Synopsis:  r[P3]=r[P2]%r[P1]
**
** Compute the remainder after integer register P2 is divided by 
** register P1 and store the result in register P3. 
** If the value in register P1 is zero the result is NULL.
** If either operand is NULL, the result is NULL.
*/
case OP_Add:                   /* same as TK_PLUS, in1, in2, out3 */
case OP_Subtract:              /* same as TK_MINUS, in1, in2, out3 */
case OP_Multiply:              /* same as TK_STAR, in1, in2, out3 */
case OP_Divide:                /* same as TK_SLASH, in1, in2, out3 */
case OP_Remainder: {           /* same as TK_REM, in1, in2, out3 */
  char bIntint;   /* Started out as two integer operands */
  u16 flags;      /* Combined MEM_* flags from both inputs */
  u16 type1;      /* Numeric type of left operand */
  u16 type2;      /* Numeric type of right operand */
  i64 iA;         /* Integer value of left operand */
  i64 iB;         /* Integer value of right operand */
  double rA;      /* Real value of left operand */
  double rB;      /* Real value of right operand */

  pIn1 = &aMem[pOp->p1];
  type1 = numericType(pIn1);
  pIn2 = &aMem[pOp->p2];
  type2 = numericType(pIn2);
  pOut = &aMem[pOp->p3];
  flags = pIn1->flags | pIn2->flags;
  if( (flags & MEM_Null)!=0 ) goto arithmetic_result_is_null;
  if( (type1 & type2 & MEM_Int)!=0 ){
    iA = pIn1->u.i;
    iB = pIn2->u.i;
    bIntint = 1;
    switch( pOp->opcode ){
      case OP_Add:       if( sqlite3AddInt64(&iB,iA) ) goto fp_math;  break;
      case OP_Subtract:  if( sqlite3SubInt64(&iB,iA) ) goto fp_math;  break;
      case OP_Multiply:  if( sqlite3MulInt64(&iB,iA) ) goto fp_math;  break;
      case OP_Divide: {
        if( iA==0 ) goto arithmetic_result_is_null;
        if( iA==-1 && iB==SMALLEST_INT64 ) goto fp_math;
        iB /= iA;
        break;
      }
      default: {
        if( iA==0 ) goto arithmetic_result_is_null;
        if( iA==-1 ) iA = 1;
        iB %= iA;
        break;
      }
    }
    pOut->u.i = iB;
    MemSetTypeFlag(pOut, MEM_Int);
  }else{
    bIntint = 0;
fp_math:
    rA = sqlite3VdbeRealValue(pIn1);
    rB = sqlite3VdbeRealValue(pIn2);
    switch( pOp->opcode ){
      case OP_Add:         rB += rA;       break;
      case OP_Subtract:    rB -= rA;       break;
      case OP_Multiply:    rB *= rA;       break;
      case OP_Divide: {
        /* (double)0 In case of SQLITE_OMIT_FLOATING_POINT... */
        if( rA==(double)0 ) goto arithmetic_result_is_null;
        rB /= rA;
        break;
      }
      default: {
        iA = (i64)rA;
        iB = (i64)rB;
        if( iA==0 ) goto arithmetic_result_is_null;
        if( iA==-1 ) iA = 1;
        rB = (double)(iB % iA);
        break;
      }
    }
#ifdef SQLITE_OMIT_FLOATING_POINT
    pOut->u.i = rB;
    MemSetTypeFlag(pOut, MEM_Int);
#else
    if( sqlite3IsNaN(rB) ){
      goto arithmetic_result_is_null;
    }
    pOut->u.r = rB;
    MemSetTypeFlag(pOut, MEM_Real);
    if( ((type1|type2)&MEM_Real)==0 && !bIntint ){
      sqlite3VdbeIntegerAffinity(pOut);
    }
#endif
  }
  break;

arithmetic_result_is_null:
  sqlite3VdbeMemSetNull(pOut);
  break;
}

/* Opcode: CollSeq P1 * * P4
**
** P4 is a pointer to a CollSeq struct. If the next call to a user function
** or aggregate calls sqlite3GetFuncCollSeq(), this collation sequence will
** be returned. This is used by the built-in min(), max() and nullif()
** functions.
**
** If P1 is not zero, then it is a register that a subsequent min() or
** max() aggregate will set to 1 if the current row is not the minimum or
** maximum.  The P1 register is initialized to 0 by this instruction.
**
** The interface used by the implementation of the aforementioned functions
** to retrieve the collation sequence set by this opcode is not available
** publicly.  Only built-in functions have access to this feature.
*/
case OP_CollSeq: {
  assert( pOp->p4type==P4_COLLSEQ );
  if( pOp->p1 ){
    sqlite3VdbeMemSetInt64(&aMem[pOp->p1], 0);
  }
  break;
}

/* Opcode: Function0 P1 P2 P3 P4 P5
** Synopsis: r[P3]=func(r[P2@P5])
**
** Invoke a user function (P4 is a pointer to a FuncDef object that
** defines the function) with P5 arguments taken from register P2 and
** successors.  The result of the function is stored in register P3.
** Register P3 must not be one of the function inputs.
**
** P1 is a 32-bit bitmask indicating whether or not each argument to the 
** function was determined to be constant at compile time. If the first
** argument was constant then bit 0 of P1 is set. This is used to determine
** whether meta data associated with a user function argument using the
** sqlite3_set_auxdata() API may be safely retained until the next
** invocation of this opcode.
**
** See also: Function, AggStep, AggFinal
*/
/* Opcode: Function P1 P2 P3 P4 P5
** Synopsis: r[P3]=func(r[P2@P5])
**
** Invoke a user function (P4 is a pointer to an sqlite3_context object that
** contains a pointer to the function to be run) with P5 arguments taken
** from register P2 and successors.  The result of the function is stored
** in register P3.  Register P3 must not be one of the function inputs.
**
** P1 is a 32-bit bitmask indicating whether or not each argument to the 
** function was determined to be constant at compile time. If the first
** argument was constant then bit 0 of P1 is set. This is used to determine
** whether meta data associated with a user function argument using the
** sqlite3_set_auxdata() API may be safely retained until the next
** invocation of this opcode.
**
** SQL functions are initially coded as OP_Function0 with P4 pointing
** to a FuncDef object.  But on first evaluation, the P4 operand is
** automatically converted into an sqlite3_context object and the operation
** changed to this OP_Function opcode.  In this way, the initialization of
** the sqlite3_context object occurs only once, rather than once for each
** evaluation of the function.
**
** See also: Function0, AggStep, AggFinal
*/
case OP_Function0: {
  int n;
  sqlite3_context *pCtx;

  assert( pOp->p4type==P4_FUNCDEF );
  n = pOp->p5;
  assert( pOp->p3>0 && pOp->p3<=(p->nMem-p->nCursor) );
  assert( n==0 || (pOp->p2>0 && pOp->p2+n<=(p->nMem-p->nCursor)+1) );
  assert( pOp->p3<pOp->p2 || pOp->p3>=pOp->p2+n );
  pCtx = sqlite3DbMallocRaw(db, sizeof(*pCtx) + (n-1)*sizeof(sqlite3_value*));
  if( pCtx==0 ) goto no_mem;
  pCtx->pOut = 0;
  pCtx->pFunc = pOp->p4.pFunc;
  pCtx->iOp = (int)(pOp - aOp);
  pCtx->pVdbe = p;
  pCtx->argc = n;
  pOp->p4type = P4_FUNCCTX;
  pOp->p4.pCtx = pCtx;
  pOp->opcode = OP_Function;
  /* Fall through into OP_Function */
}
case OP_Function: {
  int i;
  sqlite3_context *pCtx;

  assert( pOp->p4type==P4_FUNCCTX );
  pCtx = pOp->p4.pCtx;

  /* If this function is inside of a trigger, the register array in aMem[]
  ** might change from one evaluation to the next.  The next block of code
  ** checks to see if the register array has changed, and if so it
  ** reinitializes the relavant parts of the sqlite3_context object */
  pOut = &aMem[pOp->p3];
  if( pCtx->pOut != pOut ){
    pCtx->pOut = pOut;
    for(i=pCtx->argc-1; i>=0; i--) pCtx->argv[i] = &aMem[pOp->p2+i];
  }

  memAboutToChange(p, pCtx->pOut);
#ifdef SQLITE_DEBUG
  for(i=0; i<pCtx->argc; i++){
    assert( memIsValid(pCtx->argv[i]) );
    REGISTER_TRACE(pOp->p2+i, pCtx->argv[i]);
  }
#endif
  MemSetTypeFlag(pCtx->pOut, MEM_Null);
  pCtx->fErrorOrAux = 0;
  db->lastRowid = lastRowid;
  (*pCtx->pFunc->xFunc)(pCtx, pCtx->argc, pCtx->argv); /* IMP: R-24505-23230 */
  lastRowid = db->lastRowid;  /* Remember rowid changes made by xFunc */

  /* If the function returned an error, throw an exception */
  if( pCtx->fErrorOrAux ){
    if( pCtx->isError ){
      sqlite3VdbeError(p, "%s", sqlite3_value_text(pCtx->pOut));
      rc = pCtx->isError;
    }
    sqlite3VdbeDeleteAuxData(p, pCtx->iOp, pOp->p1);
  }

  /* Copy the result of the function into register P3 */
  if( pOut->flags & (MEM_Str|MEM_Blob) ){
    sqlite3VdbeChangeEncoding(pCtx->pOut, encoding);
    if( sqlite3VdbeMemTooBig(pCtx->pOut) ) goto too_big;
  }

  REGISTER_TRACE(pOp->p3, pCtx->pOut);
  UPDATE_MAX_BLOBSIZE(pCtx->pOut);
  break;
}

/* Opcode: BitAnd P1 P2 P3 * *
** Synopsis:  r[P3]=r[P1]&r[P2]
**
** Take the bit-wise AND of the values in register P1 and P2 and
** store the result in register P3.
** If either input is NULL, the result is NULL.
*/
/* Opcode: BitOr P1 P2 P3 * *
** Synopsis:  r[P3]=r[P1]|r[P2]
**
** Take the bit-wise OR of the values in register P1 and P2 and
** store the result in register P3.
** If either input is NULL, the result is NULL.
*/
/* Opcode: ShiftLeft P1 P2 P3 * *
** Synopsis:  r[P3]=r[P2]<<r[P1]
**
** Shift the integer value in register P2 to the left by the
** number of bits specified by the integer in register P1.
** Store the result in register P3.
** If either input is NULL, the result is NULL.
*/
/* Opcode: ShiftRight P1 P2 P3 * *
** Synopsis:  r[P3]=r[P2]>>r[P1]
**
** Shift the integer value in register P2 to the right by the
** number of bits specified by the integer in register P1.
** Store the result in register P3.
** If either input is NULL, the result is NULL.
*/
case OP_BitAnd:                 /* same as TK_BITAND, in1, in2, out3 */
case OP_BitOr:                  /* same as TK_BITOR, in1, in2, out3 */
case OP_ShiftLeft:              /* same as TK_LSHIFT, in1, in2, out3 */
case OP_ShiftRight: {           /* same as TK_RSHIFT, in1, in2, out3 */
  i64 iA;
  u64 uA;
  i64 iB;
  u8 op;

  pIn1 = &aMem[pOp->p1];
  pIn2 = &aMem[pOp->p2];
  pOut = &aMem[pOp->p3];
  if( (pIn1->flags | pIn2->flags) & MEM_Null ){
    sqlite3VdbeMemSetNull(pOut);
    break;
  }
  iA = sqlite3VdbeIntValue(pIn2);
  iB = sqlite3VdbeIntValue(pIn1);
  op = pOp->opcode;
  if( op==OP_BitAnd ){
    iA &= iB;
  }else if( op==OP_BitOr ){
    iA |= iB;
  }else if( iB!=0 ){
    assert( op==OP_ShiftRight || op==OP_ShiftLeft );

    /* If shifting by a negative amount, shift in the other direction */
    if( iB<0 ){
      assert( OP_ShiftRight==OP_ShiftLeft+1 );
      op = 2*OP_ShiftLeft + 1 - op;
      iB = iB>(-64) ? -iB : 64;
    }

    if( iB>=64 ){
      iA = (iA>=0 || op==OP_ShiftLeft) ? 0 : -1;
    }else{
      memcpy(&uA, &iA, sizeof(uA));
      if( op==OP_ShiftLeft ){
        uA <<= iB;
      }else{
        uA >>= iB;
        /* Sign-extend on a right shift of a negative number */
        if( iA<0 ) uA |= ((((u64)0xffffffff)<<32)|0xffffffff) << (64-iB);
      }
      memcpy(&iA, &uA, sizeof(iA));
    }
  }
  pOut->u.i = iA;
  MemSetTypeFlag(pOut, MEM_Int);
  break;
}

/* Opcode: AddImm  P1 P2 * * *
** Synopsis:  r[P1]=r[P1]+P2
** 
** Add the constant P2 to the value in register P1.
** The result is always an integer.
**
** To force any register to be an integer, just add 0.
*/
case OP_AddImm: {            /* in1 */
  pIn1 = &aMem[pOp->p1];
  memAboutToChange(p, pIn1);
  sqlite3VdbeMemIntegerify(pIn1);
  pIn1->u.i += pOp->p2;
  break;
}

/* Opcode: MustBeInt P1 P2 * * *
** 
** Force the value in register P1 to be an integer.  If the value
** in P1 is not an integer and cannot be converted into an integer
** without data loss, then jump immediately to P2, or if P2==0
** raise an SQLITE_MISMATCH exception.
*/
case OP_MustBeInt: {            /* jump, in1 */
  pIn1 = &aMem[pOp->p1];
  if( (pIn1->flags & MEM_Int)==0 ){
    applyAffinity(pIn1, SQLITE_AFF_NUMERIC, encoding);
    VdbeBranchTaken((pIn1->flags&MEM_Int)==0, 2);
    if( (pIn1->flags & MEM_Int)==0 ){
      if( pOp->p2==0 ){
        rc = SQLITE_MISMATCH;
        goto abort_due_to_error;
      }else{
        goto jump_to_p2;
      }
    }
  }
  MemSetTypeFlag(pIn1, MEM_Int);
  break;
}

#ifndef SQLITE_OMIT_FLOATING_POINT
/* Opcode: RealAffinity P1 * * * *
**
** If register P1 holds an integer convert it to a real value.
**
** This opcode is used when extracting information from a column that
** has REAL affinity.  Such column values may still be stored as
** integers, for space efficiency, but after extraction we want them
** to have only a real value.
*/
case OP_RealAffinity: {                  /* in1 */
  pIn1 = &aMem[pOp->p1];
  if( pIn1->flags & MEM_Int ){
    sqlite3VdbeMemRealify(pIn1);
  }
  break;
}
#endif

#ifndef SQLITE_OMIT_CAST
/* Opcode: Cast P1 P2 * * *
** Synopsis: affinity(r[P1])
**
** Force the value in register P1 to be the type defined by P2.
** 
** <ul>
** <li value="97"> TEXT
** <li value="98"> BLOB
** <li value="99"> NUMERIC
** <li value="100"> INTEGER
** <li value="101"> REAL
** </ul>
**
** A NULL value is not changed by this routine.  It remains NULL.
*/
case OP_Cast: {                  /* in1 */
  assert( pOp->p2>=SQLITE_AFF_BLOB && pOp->p2<=SQLITE_AFF_REAL );
  testcase( pOp->p2==SQLITE_AFF_TEXT );
  testcase( pOp->p2==SQLITE_AFF_BLOB );
  testcase( pOp->p2==SQLITE_AFF_NUMERIC );
  testcase( pOp->p2==SQLITE_AFF_INTEGER );
  testcase( pOp->p2==SQLITE_AFF_REAL );
  pIn1 = &aMem[pOp->p1];
  memAboutToChange(p, pIn1);
  rc = ExpandBlob(pIn1);
  sqlite3VdbeMemCast(pIn1, pOp->p2, encoding);
  UPDATE_MAX_BLOBSIZE(pIn1);
  break;
}
#endif /* SQLITE_OMIT_CAST */

/* Opcode: Lt P1 P2 P3 P4 P5
** Synopsis: if r[P1]<r[P3] goto P2
**
** Compare the values in register P1 and P3.  If reg(P3)<reg(P1) then
** jump to address P2.  
**
** If the SQLITE_JUMPIFNULL bit of P5 is set and either reg(P1) or
** reg(P3) is NULL then take the jump.  If the SQLITE_JUMPIFNULL 
** bit is clear then fall through if either operand is NULL.
**
** The SQLITE_AFF_MASK portion of P5 must be an affinity character -
** SQLITE_AFF_TEXT, SQLITE_AFF_INTEGER, and so forth. An attempt is made 
** to coerce both inputs according to this affinity before the
** comparison is made. If the SQLITE_AFF_MASK is 0x00, then numeric
** affinity is used. Note that the affinity conversions are stored
** back into the input registers P1 and P3.  So this opcode can cause
** persistent changes to registers P1 and P3.
**
** Once any conversions have taken place, and neither value is NULL, 
** the values are compared. If both values are blobs then memcmp() is
** used to determine the results of the comparison.  If both values
** are text, then the appropriate collating function specified in
** P4 is  used to do the comparison.  If P4 is not specified then
** memcmp() is used to compare text string.  If both values are
** numeric, then a numeric comparison is used. If the two values
** are of different types, then numbers are considered less than
** strings and strings are considered less than blobs.
**
** If the SQLITE_STOREP2 bit of P5 is set, then do not jump.  Instead,
** store a boolean result (either 0, or 1, or NULL) in register P2.
**
** If the SQLITE_NULLEQ bit is set in P5, then NULL values are considered
** equal to one another, provided that they do not have their MEM_Cleared
** bit set.
*/
/* Opcode: Ne P1 P2 P3 P4 P5
** Synopsis: if r[P1]!=r[P3] goto P2
**
** This works just like the Lt opcode except that the jump is taken if
** the operands in registers P1 and P3 are not equal.  See the Lt opcode for
** additional information.
**
** If SQLITE_NULLEQ is set in P5 then the result of comparison is always either
** true or false and is never NULL.  If both operands are NULL then the result
** of comparison is false.  If either operand is NULL then the result is true.
** If neither operand is NULL the result is the same as it would be if
** the SQLITE_NULLEQ flag were omitted from P5.
*/
/* Opcode: Eq P1 P2 P3 P4 P5
** Synopsis: if r[P1]==r[P3] goto P2
**
** This works just like the Lt opcode except that the jump is taken if
** the operands in registers P1 and P3 are equal.
** See the Lt opcode for additional information.
**
** If SQLITE_NULLEQ is set in P5 then the result of comparison is always either
** true or false and is never NULL.  If both operands are NULL then the result
** of comparison is true.  If either operand is NULL then the result is false.
** If neither operand is NULL the result is the same as it would be if
** the SQLITE_NULLEQ flag were omitted from P5.
*/
/* Opcode: Le P1 P2 P3 P4 P5
** Synopsis: if r[P1]<=r[P3] goto P2
**
** This works just like the Lt opcode except that the jump is taken if
** the content of register P3 is less than or equal to the content of
** register P1.  See the Lt opcode for additional information.
*/
/* Opcode: Gt P1 P2 P3 P4 P5
** Synopsis: if r[P1]>r[P3] goto P2
**
** This works just like the Lt opcode except that the jump is taken if
** the content of register P3 is greater than the content of
** register P1.  See the Lt opcode for additional information.
*/
/* Opcode: Ge P1 P2 P3 P4 P5
** Synopsis: if r[P1]>=r[P3] goto P2
**
** This works just like the Lt opcode except that the jump is taken if
** the content of register P3 is greater than or equal to the content of
** register P1.  See the Lt opcode for additional information.
*/
case OP_Eq:               /* same as TK_EQ, jump, in1, in3 */
case OP_Ne:               /* same as TK_NE, jump, in1, in3 */
case OP_Lt:               /* same as TK_LT, jump, in1, in3 */
case OP_Le:               /* same as TK_LE, jump, in1, in3 */
case OP_Gt:               /* same as TK_GT, jump, in1, in3 */
case OP_Ge: {             /* same as TK_GE, jump, in1, in3 */
  int res;            /* Result of the comparison of pIn1 against pIn3 */
  char affinity;      /* Affinity to use for comparison */
  u16 flags1;         /* Copy of initial value of pIn1->flags */
  u16 flags3;         /* Copy of initial value of pIn3->flags */

  pIn1 = &aMem[pOp->p1];
  pIn3 = &aMem[pOp->p3];
  flags1 = pIn1->flags;
  flags3 = pIn3->flags;
  if( (flags1 | flags3)&MEM_Null ){
    /* One or both operands are NULL */
    if( pOp->p5 & SQLITE_NULLEQ ){
      /* If SQLITE_NULLEQ is set (which will only happen if the operator is
      ** OP_Eq or OP_Ne) then take the jump or not depending on whether
      ** or not both operands are null.
      */
      assert( pOp->opcode==OP_Eq || pOp->opcode==OP_Ne );
      assert( (flags1 & MEM_Cleared)==0 );
      assert( (pOp->p5 & SQLITE_JUMPIFNULL)==0 );
      if( (flags1&MEM_Null)!=0
       && (flags3&MEM_Null)!=0
       && (flags3&MEM_Cleared)==0
      ){
        res = 0;  /* Results are equal */
      }else{
        res = 1;  /* Results are not equal */
      }
    }else{
      /* SQLITE_NULLEQ is clear and at least one operand is NULL,
      ** then the result is always NULL.
      ** The jump is taken if the SQLITE_JUMPIFNULL bit is set.
      */
      if( pOp->p5 & SQLITE_STOREP2 ){
        pOut = &aMem[pOp->p2];
        MemSetTypeFlag(pOut, MEM_Null);
        REGISTER_TRACE(pOp->p2, pOut);
      }else{
        VdbeBranchTaken(2,3);
        if( pOp->p5 & SQLITE_JUMPIFNULL ){
          goto jump_to_p2;
        }
      }
      break;
    }
  }else{
    /* Neither operand is NULL.  Do a comparison. */
    affinity = pOp->p5 & SQLITE_AFF_MASK;
    if( affinity>=SQLITE_AFF_NUMERIC ){
      if( (pIn1->flags & (MEM_Int|MEM_Real|MEM_Str))==MEM_Str ){
        applyNumericAffinity(pIn1,0);
      }
      if( (pIn3->flags & (MEM_Int|MEM_Real|MEM_Str))==MEM_Str ){
        applyNumericAffinity(pIn3,0);
      }
    }else if( affinity==SQLITE_AFF_TEXT ){
      if( (pIn1->flags & MEM_Str)==0 && (pIn1->flags & (MEM_Int|MEM_Real))!=0 ){
        testcase( pIn1->flags & MEM_Int );
        testcase( pIn1->flags & MEM_Real );
        sqlite3VdbeMemStringify(pIn1, encoding, 1);
        testcase( (flags1&MEM_Dyn) != (pIn1->flags&MEM_Dyn) );
        flags1 = (pIn1->flags & ~MEM_TypeMask) | (flags1 & MEM_TypeMask);
      }
      if( (pIn3->flags & MEM_Str)==0 && (pIn3->flags & (MEM_Int|MEM_Real))!=0 ){
        testcase( pIn3->flags & MEM_Int );
        testcase( pIn3->flags & MEM_Real );
        sqlite3VdbeMemStringify(pIn3, encoding, 1);
        testcase( (flags3&MEM_Dyn) != (pIn3->flags&MEM_Dyn) );
        flags3 = (pIn3->flags & ~MEM_TypeMask) | (flags3 & MEM_TypeMask);
      }
    }
    assert( pOp->p4type==P4_COLLSEQ || pOp->p4.pColl==0 );
    if( pIn1->flags & MEM_Zero ){
      sqlite3VdbeMemExpandBlob(pIn1);
      flags1 &= ~MEM_Zero;
    }
    if( pIn3->flags & MEM_Zero ){
      sqlite3VdbeMemExpandBlob(pIn3);
      flags3 &= ~MEM_Zero;
    }
    if( db->mallocFailed ) goto no_mem;
    res = sqlite3MemCompare(pIn3, pIn1, pOp->p4.pColl);
  }
  switch( pOp->opcode ){
    case OP_Eq:    res = res==0;     break;
    case OP_Ne:    res = res!=0;     break;
    case OP_Lt:    res = res<0;      break;
    case OP_Le:    res = res<=0;     break;
    case OP_Gt:    res = res>0;      break;
    default:       res = res>=0;     break;
  }

  /* Undo any changes made by applyAffinity() to the input registers. */
  assert( (pIn1->flags & MEM_Dyn) == (flags1 & MEM_Dyn) );
  pIn1->flags = flags1;
  assert( (pIn3->flags & MEM_Dyn) == (flags3 & MEM_Dyn) );
  pIn3->flags = flags3;

  if( pOp->p5 & SQLITE_STOREP2 ){
    pOut = &aMem[pOp->p2];
    memAboutToChange(p, pOut);
    MemSetTypeFlag(pOut, MEM_Int);
    pOut->u.i = res;
    REGISTER_TRACE(pOp->p2, pOut);
  }else{
    VdbeBranchTaken(res!=0, (pOp->p5 & SQLITE_NULLEQ)?2:3);
    if( res ){
      goto jump_to_p2;
    }
  }
  break;
}

/* Opcode: Permutation * * * P4 *
**
** Set the permutation used by the OP_Compare operator to be the array
** of integers in P4.
**
** The permutation is only valid until the next OP_Compare that has
** the OPFLAG_PERMUTE bit set in P5. Typically the OP_Permutation should 
** occur immediately prior to the OP_Compare.
*/
case OP_Permutation: {
  assert( pOp->p4type==P4_INTARRAY );
  assert( pOp->p4.ai );
  aPermute = pOp->p4.ai;
  break;
}

/* Opcode: Compare P1 P2 P3 P4 P5
** Synopsis: r[P1@P3] <-> r[P2@P3]
**
** Compare two vectors of registers in reg(P1)..reg(P1+P3-1) (call this
** vector "A") and in reg(P2)..reg(P2+P3-1) ("B").  Save the result of
** the comparison for use by the next OP_Jump instruct.
**
** If P5 has the OPFLAG_PERMUTE bit set, then the order of comparison is
** determined by the most recent OP_Permutation operator.  If the
** OPFLAG_PERMUTE bit is clear, then register are compared in sequential
** order.
**
** P4 is a KeyInfo structure that defines collating sequences and sort
** orders for the comparison.  The permutation applies to registers
** only.  The KeyInfo elements are used sequentially.
**
** The comparison is a sort comparison, so NULLs compare equal,
** NULLs are less than numbers, numbers are less than strings,
** and strings are less than blobs.
*/
case OP_Compare: {
  int n;
  int i;
  int p1;
  int p2;
  const KeyInfo *pKeyInfo;
  int idx;
  CollSeq *pColl;    /* Collating sequence to use on this term */
  int bRev;          /* True for DESCENDING sort order */

  if( (pOp->p5 & OPFLAG_PERMUTE)==0 ) aPermute = 0;
  n = pOp->p3;
  pKeyInfo = pOp->p4.pKeyInfo;
  assert( n>0 );
  assert( pKeyInfo!=0 );
  p1 = pOp->p1;
  p2 = pOp->p2;
#if SQLITE_DEBUG
  if( aPermute ){
    int k, mx = 0;
    for(k=0; k<n; k++) if( aPermute[k]>mx ) mx = aPermute[k];
    assert( p1>0 && p1+mx<=(p->nMem-p->nCursor)+1 );
    assert( p2>0 && p2+mx<=(p->nMem-p->nCursor)+1 );
  }else{
    assert( p1>0 && p1+n<=(p->nMem-p->nCursor)+1 );
    assert( p2>0 && p2+n<=(p->nMem-p->nCursor)+1 );
  }
#endif /* SQLITE_DEBUG */
  for(i=0; i<n; i++){
    idx = aPermute ? aPermute[i] : i;
    assert( memIsValid(&aMem[p1+idx]) );
    assert( memIsValid(&aMem[p2+idx]) );
    REGISTER_TRACE(p1+idx, &aMem[p1+idx]);
    REGISTER_TRACE(p2+idx, &aMem[p2+idx]);
    assert( i<pKeyInfo->nField );
    pColl = pKeyInfo->aColl[i];
    bRev = pKeyInfo->aSortOrder[i];
    iCompare = sqlite3MemCompare(&aMem[p1+idx], &aMem[p2+idx], pColl);
    if( iCompare ){
      if( bRev ) iCompare = -iCompare;
      break;
    }
  }
  aPermute = 0;
  break;
}

/* Opcode: Jump P1 P2 P3 * *
**
** Jump to the instruction at address P1, P2, or P3 depending on whether
** in the most recent OP_Compare instruction the P1 vector was less than
** equal to, or greater than the P2 vector, respectively.
*/
case OP_Jump: {             /* jump */
  if( iCompare<0 ){
    VdbeBranchTaken(0,3); pOp = &aOp[pOp->p1 - 1];
  }else if( iCompare==0 ){
    VdbeBranchTaken(1,3); pOp = &aOp[pOp->p2 - 1];
  }else{
    VdbeBranchTaken(2,3); pOp = &aOp[pOp->p3 - 1];
  }
  break;
}

/* Opcode: And P1 P2 P3 * *
** Synopsis: r[P3]=(r[P1] && r[P2])
**
** Take the logical AND of the values in registers P1 and P2 and
** write the result into register P3.
**
** If either P1 or P2 is 0 (false) then the result is 0 even if
** the other input is NULL.  A NULL and true or two NULLs give
** a NULL output.
*/
/* Opcode: Or P1 P2 P3 * *
** Synopsis: r[P3]=(r[P1] || r[P2])
**
** Take the logical OR of the values in register P1 and P2 and
** store the answer in register P3.
**
** If either P1 or P2 is nonzero (true) then the result is 1 (true)
** even if the other input is NULL.  A NULL and false or two NULLs
** give a NULL output.
*/
case OP_And:              /* same as TK_AND, in1, in2, out3 */
case OP_Or: {             /* same as TK_OR, in1, in2, out3 */
  int v1;    /* Left operand:  0==FALSE, 1==TRUE, 2==UNKNOWN or NULL */
  int v2;    /* Right operand: 0==FALSE, 1==TRUE, 2==UNKNOWN or NULL */

  pIn1 = &aMem[pOp->p1];
  if( pIn1->flags & MEM_Null ){
    v1 = 2;
  }else{
    v1 = sqlite3VdbeIntValue(pIn1)!=0;
  }
  pIn2 = &aMem[pOp->p2];
  if( pIn2->flags & MEM_Null ){
    v2 = 2;
  }else{
    v2 = sqlite3VdbeIntValue(pIn2)!=0;
  }
  if( pOp->opcode==OP_And ){
    static const unsigned char and_logic[] = { 0, 0, 0, 0, 1, 2, 0, 2, 2 };
    v1 = and_logic[v1*3+v2];
  }else{
    static const unsigned char or_logic[] = { 0, 1, 2, 1, 1, 1, 2, 1, 2 };
    v1 = or_logic[v1*3+v2];
  }
  pOut = &aMem[pOp->p3];
  if( v1==2 ){
    MemSetTypeFlag(pOut, MEM_Null);
  }else{
    pOut->u.i = v1;
    MemSetTypeFlag(pOut, MEM_Int);
  }
  break;
}

/* Opcode: Not P1 P2 * * *
** Synopsis: r[P2]= !r[P1]
**
** Interpret the value in register P1 as a boolean value.  Store the
** boolean complement in register P2.  If the value in register P1 is 
** NULL, then a NULL is stored in P2.
*/
case OP_Not: {                /* same as TK_NOT, in1, out2 */
  pIn1 = &aMem[pOp->p1];
  pOut = &aMem[pOp->p2];
  sqlite3VdbeMemSetNull(pOut);
  if( (pIn1->flags & MEM_Null)==0 ){
    pOut->flags = MEM_Int;
    pOut->u.i = !sqlite3VdbeIntValue(pIn1);
  }
  break;
}

/* Opcode: BitNot P1 P2 * * *
** Synopsis: r[P1]= ~r[P1]
**
** Interpret the content of register P1 as an integer.  Store the
** ones-complement of the P1 value into register P2.  If P1 holds
** a NULL then store a NULL in P2.
*/
case OP_BitNot: {             /* same as TK_BITNOT, in1, out2 */
  pIn1 = &aMem[pOp->p1];
  pOut = &aMem[pOp->p2];
  sqlite3VdbeMemSetNull(pOut);
  if( (pIn1->flags & MEM_Null)==0 ){
    pOut->flags = MEM_Int;
    pOut->u.i = ~sqlite3VdbeIntValue(pIn1);
  }
  break;
}

/* Opcode: Once P1 P2 * * *
**
** Check the "once" flag number P1. If it is set, jump to instruction P2. 
** Otherwise, set the flag and fall through to the next instruction.
** In other words, this opcode causes all following opcodes up through P2
** (but not including P2) to run just once and to be skipped on subsequent
** times through the loop.
**
** All "once" flags are initially cleared whenever a prepared statement
** first begins to run.
*/
case OP_Once: {             /* jump */
  assert( pOp->p1<p->nOnceFlag );
  VdbeBranchTaken(p->aOnceFlag[pOp->p1]!=0, 2);
  if( p->aOnceFlag[pOp->p1] ){
    goto jump_to_p2;
  }else{
    p->aOnceFlag[pOp->p1] = 1;
  }
  break;
}

/* Opcode: If P1 P2 P3 * *
**
** Jump to P2 if the value in register P1 is true.  The value
** is considered true if it is numeric and non-zero.  If the value
** in P1 is NULL then take the jump if and only if P3 is non-zero.
*/
/* Opcode: IfNot P1 P2 P3 * *
**
** Jump to P2 if the value in register P1 is False.  The value
** is considered false if it has a numeric value of zero.  If the value
** in P1 is NULL then take the jump if and only if P3 is non-zero.
*/
case OP_If:                 /* jump, in1 */
case OP_IfNot: {            /* jump, in1 */
  int c;
  pIn1 = &aMem[pOp->p1];
  if( pIn1->flags & MEM_Null ){
    c = pOp->p3;
  }else{
#ifdef SQLITE_OMIT_FLOATING_POINT
    c = sqlite3VdbeIntValue(pIn1)!=0;
#else
    c = sqlite3VdbeRealValue(pIn1)!=0.0;
#endif
    if( pOp->opcode==OP_IfNot ) c = !c;
  }
  VdbeBranchTaken(c!=0, 2);
  if( c ){
    goto jump_to_p2;
  }
  break;
}

/* Opcode: IsNull P1 P2 * * *
** Synopsis:  if r[P1]==NULL goto P2
**
** Jump to P2 if the value in register P1 is NULL.
*/
case OP_IsNull: {            /* same as TK_ISNULL, jump, in1 */
  pIn1 = &aMem[pOp->p1];
  VdbeBranchTaken( (pIn1->flags & MEM_Null)!=0, 2);
  if( (pIn1->flags & MEM_Null)!=0 ){
    goto jump_to_p2;
  }
  break;
}

/* Opcode: NotNull P1 P2 * * *
** Synopsis: if r[P1]!=NULL goto P2
**
** Jump to P2 if the value in register P1 is not NULL.  
*/
case OP_NotNull: {            /* same as TK_NOTNULL, jump, in1 */
  pIn1 = &aMem[pOp->p1];
  VdbeBranchTaken( (pIn1->flags & MEM_Null)==0, 2);
  if( (pIn1->flags & MEM_Null)==0 ){
    goto jump_to_p2;
  }
  break;
}

/* Opcode: Column P1 P2 P3 P4 P5
** Synopsis:  r[P3]=PX
**
** Interpret the data that cursor P1 points to as a structure built using
** the MakeRecord instruction.  (See the MakeRecord opcode for additional
** information about the format of the data.)  Extract the P2-th column
** from this record.  If there are less that (P2+1) 
** values in the record, extract a NULL.
**
** The value extracted is stored in register P3.
**
** If the column contains fewer than P2 fields, then extract a NULL.  Or,
** if the P4 argument is a P4_MEM use the value of the P4 argument as
** the result.
**
** If the OPFLAG_CLEARCACHE bit is set on P5 and P1 is a pseudo-table cursor,
** then the cache of the cursor is reset prior to extracting the column.
** The first OP_Column against a pseudo-table after the value of the content
** register has changed should have this bit set.
**
** If the OPFLAG_LENGTHARG and OPFLAG_TYPEOFARG bits are set on P5 when
** the result is guaranteed to only be used as the argument of a length()
** or typeof() function, respectively.  The loading of large blobs can be
** skipped for length() and all content loading can be skipped for typeof().
*/
case OP_Column: {
  i64 payloadSize64; /* Number of bytes in the record */
  int p2;            /* column number to retrieve */
  VdbeCursor *pC;    /* The VDBE cursor */
  BtCursor *pCrsr;   /* The BTree cursor */
  u32 *aOffset;      /* aOffset[i] is offset to start of data for i-th column */
  int len;           /* The length of the serialized data for the column */
  int i;             /* Loop counter */
  Mem *pDest;        /* Where to write the extracted value */
  Mem sMem;          /* For storing the record being decoded */
  const u8 *zData;   /* Part of the record being decoded */
  const u8 *zHdr;    /* Next unparsed byte of the header */
  const u8 *zEndHdr; /* Pointer to first byte after the header */
  u32 offset;        /* Offset into the data */
  u64 offset64;      /* 64-bit offset */
  u32 avail;         /* Number of bytes of available data */
  u32 t;             /* A type code from the record header */
  u16 fx;            /* pDest->flags value */
  Mem *pReg;         /* PseudoTable input register */

  p2 = pOp->p2;
  assert( pOp->p3>0 && pOp->p3<=(p->nMem-p->nCursor) );
  pDest = &aMem[pOp->p3];
  memAboutToChange(p, pDest);
  assert( pOp->p1>=0 && pOp->p1<p->nCursor );
  pC = p->apCsr[pOp->p1];
  assert( pC!=0 );
  assert( p2<pC->nField );
  aOffset = pC->aOffset;
  assert( pC->eCurType!=CURTYPE_VTAB );
  assert( pC->eCurType!=CURTYPE_PSEUDO || pC->nullRow );
  assert( pC->eCurType!=CURTYPE_SORTER );
  pCrsr = pC->uc.pCursor;

  /* If the cursor cache is stale, bring it up-to-date */
  rc = sqlite3VdbeCursorMoveto(pC);
  if( rc ) goto abort_due_to_error;
  if( pC->cacheStatus!=p->cacheCtr ){
    if( pC->nullRow ){
      if( pC->eCurType==CURTYPE_PSEUDO ){
        assert( pC->uc.pseudoTableReg>0 );
        pReg = &aMem[pC->uc.pseudoTableReg];
        assert( pReg->flags & MEM_Blob );
        assert( memIsValid(pReg) );
        pC->payloadSize = pC->szRow = avail = pReg->n;
        pC->aRow = (u8*)pReg->z;
      }else{
        sqlite3VdbeMemSetNull(pDest);
        goto op_column_out;
      }
    }else{
      assert( pC->eCurType==CURTYPE_BTREE );
      assert( pCrsr );
      if( pC->isTable==0 ){
        assert( sqlite3BtreeCursorIsValid(pCrsr) );
        VVA_ONLY(rc =) sqlite3BtreeKeySize(pCrsr, &payloadSize64);
        assert( rc==SQLITE_OK ); /* True because of CursorMoveto() call above */
        /* sqlite3BtreeParseCellPtr() uses getVarint32() to extract the
        ** payload size, so it is impossible for payloadSize64 to be
        ** larger than 32 bits. */
        assert( (payloadSize64 & SQLITE_MAX_U32)==(u64)payloadSize64 );
        pC->aRow = sqlite3BtreeKeyFetch(pCrsr, &avail);
        pC->payloadSize = (u32)payloadSize64;
      }else{
        assert( sqlite3BtreeCursorIsValid(pCrsr) );
        VVA_ONLY(rc =) sqlite3BtreeDataSize(pCrsr, &pC->payloadSize);
        assert( rc==SQLITE_OK );   /* DataSize() cannot fail */
        pC->aRow = sqlite3BtreeDataFetch(pCrsr, &avail);
      }
      assert( avail<=65536 );  /* Maximum page size is 64KiB */
      if( pC->payloadSize <= (u32)avail ){
        pC->szRow = pC->payloadSize;
      }else if( pC->payloadSize > (u32)db->aLimit[SQLITE_LIMIT_LENGTH] ){
        goto too_big;
      }else{
        pC->szRow = avail;
      }
    }
    pC->cacheStatus = p->cacheCtr;
    pC->iHdrOffset = getVarint32(pC->aRow, offset);
    pC->nHdrParsed = 0;
    aOffset[0] = offset;


    if( avail<offset ){
      /* pC->aRow does not have to hold the entire row, but it does at least
      ** need to cover the header of the record.  If pC->aRow does not contain
      ** the complete header, then set it to zero, forcing the header to be
      ** dynamically allocated. */
      pC->aRow = 0;
      pC->szRow = 0;

      /* Make sure a corrupt database has not given us an oversize header.
      ** Do this now to avoid an oversize memory allocation.
      **
      ** Type entries can be between 1 and 5 bytes each.  But 4 and 5 byte
      ** types use so much data space that there can only be 4096 and 32 of
      ** them, respectively.  So the maximum header length results from a
      ** 3-byte type for each of the maximum of 32768 columns plus three
      ** extra bytes for the header length itself.  32768*3 + 3 = 98307.
      */
      if( offset > 98307 || offset > pC->payloadSize ){
        rc = SQLITE_CORRUPT_BKPT;
        goto op_column_error;
      }
    }

    /* The following goto is an optimization.  It can be omitted and
    ** everything will still work.  But OP_Column is measurably faster
    ** by skipping the subsequent conditional, which is always true.
    */
    assert( pC->nHdrParsed<=p2 );         /* Conditional skipped */
    goto op_column_read_header;
  }

  /* Make sure at least the first p2+1 entries of the header have been
  ** parsed and valid information is in aOffset[] and pC->aType[].
  */
  if( pC->nHdrParsed<=p2 ){
    /* If there is more header available for parsing in the record, try
    ** to extract additional fields up through the p2+1-th field 
    */
    op_column_read_header:
    if( pC->iHdrOffset<aOffset[0] ){
      /* Make sure zData points to enough of the record to cover the header. */
      if( pC->aRow==0 ){
        memset(&sMem, 0, sizeof(sMem));
        rc = sqlite3VdbeMemFromBtree(pCrsr, 0, aOffset[0], !pC->isTable, &sMem);
        if( rc!=SQLITE_OK ) goto op_column_error;
        zData = (u8*)sMem.z;
      }else{
        zData = pC->aRow;
      }
  
      /* Fill in pC->aType[i] and aOffset[i] values through the p2-th field. */
      i = pC->nHdrParsed;
      offset64 = aOffset[i];
      zHdr = zData + pC->iHdrOffset;
      zEndHdr = zData + aOffset[0];
      assert( i<=p2 && zHdr<zEndHdr );
      do{
        if( (t = zHdr[0])<0x80 ){
          zHdr++;
          offset64 += sqlite3VdbeOneByteSerialTypeLen(t);
        }else{
          zHdr += sqlite3GetVarint32(zHdr, &t);
          offset64 += sqlite3VdbeSerialTypeLen(t);
        }
        pC->aType[i++] = t;
        aOffset[i] = (u32)(offset64 & 0xffffffff);
      }while( i<=p2 && zHdr<zEndHdr );
      pC->nHdrParsed = i;
      pC->iHdrOffset = (u32)(zHdr - zData);
      if( pC->aRow==0 ) sqlite3VdbeMemRelease(&sMem);
  
      /* The record is corrupt if any of the following are true:
      ** (1) the bytes of the header extend past the declared header size
      ** (2) the entire header was used but not all data was used
      ** (3) the end of the data extends beyond the end of the record.
      */
      if( (zHdr>=zEndHdr && (zHdr>zEndHdr || offset64!=pC->payloadSize))
       || (offset64 > pC->payloadSize)
      ){
        rc = SQLITE_CORRUPT_BKPT;
        goto op_column_error;
      }
    }

    /* If after trying to extract new entries from the header, nHdrParsed is
    ** still not up to p2, that means that the record has fewer than p2
    ** columns.  So the result will be either the default value or a NULL.
    */
    if( pC->nHdrParsed<=p2 ){
      if( pOp->p4type==P4_MEM ){
        sqlite3VdbeMemShallowCopy(pDest, pOp->p4.pMem, MEM_Static);
      }else{
        sqlite3VdbeMemSetNull(pDest);
      }
      goto op_column_out;
    }
  }else{
    t = pC->aType[p2];
  }

  /* Extract the content for the p2+1-th column.  Control can only
  ** reach this point if aOffset[p2], aOffset[p2+1], and pC->aType[p2] are
  ** all valid.
  */
  assert( p2<pC->nHdrParsed );
  assert( rc==SQLITE_OK );
  assert( sqlite3VdbeCheckMemInvariants(pDest) );
  if( VdbeMemDynamic(pDest) ) sqlite3VdbeMemSetNull(pDest);
  assert( t==pC->aType[p2] );
  if( pC->szRow>=aOffset[p2+1] ){
    /* This is the common case where the desired content fits on the original
    ** page - where the content is not on an overflow page */
    sqlite3VdbeSerialGet(pC->aRow+aOffset[p2], t, pDest);
  }else{
    /* This branch happens only when content is on overflow pages */
    if( ((pOp->p5 & (OPFLAG_LENGTHARG|OPFLAG_TYPEOFARG))!=0
          && ((t>=12 && (t&1)==0) || (pOp->p5 & OPFLAG_TYPEOFARG)!=0))
     || (len = sqlite3VdbeSerialTypeLen(t))==0
    ){
      /* Content is irrelevant for
      **    1. the typeof() function,
      **    2. the length(X) function if X is a blob, and
      **    3. if the content length is zero.
      ** So we might as well use bogus content rather than reading
      ** content from disk.  NULL will work for the value for strings
      ** and blobs and whatever is in the payloadSize64 variable
      ** will work for everything else. */
      sqlite3VdbeSerialGet(t<=13 ? (u8*)&payloadSize64 : 0, t, pDest);
    }else{
      rc = sqlite3VdbeMemFromBtree(pCrsr, aOffset[p2], len, !pC->isTable,
                                   pDest);
      if( rc!=SQLITE_OK ){
        goto op_column_error;
      }
      sqlite3VdbeSerialGet((const u8*)pDest->z, t, pDest);
      pDest->flags &= ~MEM_Ephem;
    }
  }
  pDest->enc = encoding;

op_column_out:
  /* If the column value is an ephemeral string, go ahead and persist
  ** that string in case the cursor moves before the column value is
  ** used.  The following code does the equivalent of Deephemeralize()
  ** but does it faster. */
  if( (pDest->flags & MEM_Ephem)!=0 && pDest->z ){
    fx = pDest->flags & (MEM_Str|MEM_Blob);
    assert( fx!=0 );
    zData = (const u8*)pDest->z;
    len = pDest->n;
    if( sqlite3VdbeMemClearAndResize(pDest, len+2) ) goto no_mem;
    memcpy(pDest->z, zData, len);
    pDest->z[len] = 0;
    pDest->z[len+1] = 0;
    pDest->flags = fx|MEM_Term;
  }
op_column_error:
  UPDATE_MAX_BLOBSIZE(pDest);
  REGISTER_TRACE(pOp->p3, pDest);
  break;
}

/* Opcode: Affinity P1 P2 * P4 *
** Synopsis: affinity(r[P1@P2])
**
** Apply affinities to a range of P2 registers starting with P1.
**
** P4 is a string that is P2 characters long. The nth character of the
** string indicates the column affinity that should be used for the nth
** memory cell in the range.
*/
case OP_Affinity: {
  const char *zAffinity;   /* The affinity to be applied */
  char cAff;               /* A single character of affinity */

  zAffinity = pOp->p4.z;
  assert( zAffinity!=0 );
  assert( zAffinity[pOp->p2]==0 );
  pIn1 = &aMem[pOp->p1];
  while( (cAff = *(zAffinity++))!=0 ){
    assert( pIn1 <= &p->aMem[(p->nMem-p->nCursor)] );
    assert( memIsValid(pIn1) );
    applyAffinity(pIn1, cAff, encoding);
    pIn1++;
  }
  break;
}

/* Opcode: MakeRecord P1 P2 P3 P4 *
** Synopsis: r[P3]=mkrec(r[P1@P2])
**
** Convert P2 registers beginning with P1 into the [record format]
** use as a data record in a database table or as a key
** in an index.  The OP_Column opcode can decode the record later.
**
** P4 may be a string that is P2 characters long.  The nth character of the
** string indicates the column affinity that should be used for the nth
** field of the index key.
**
** The mapping from character to affinity is given by the SQLITE_AFF_
** macros defined in sqliteInt.h.
**
** If P4 is NULL then all index fields have the affinity BLOB.
*/
case OP_MakeRecord: {
  u8 *zNewRecord;        /* A buffer to hold the data for the new record */
  Mem *pRec;             /* The new record */
  u64 nData;             /* Number of bytes of data space */
  int nHdr;              /* Number of bytes of header space */
  i64 nByte;             /* Data space required for this record */
  i64 nZero;             /* Number of zero bytes at the end of the record */
  int nVarint;           /* Number of bytes in a varint */
  u32 serial_type;       /* Type field */
  Mem *pData0;           /* First field to be combined into the record */
  Mem *pLast;            /* Last field of the record */
  int nField;            /* Number of fields in the record */
  char *zAffinity;       /* The affinity string for the record */
  int file_format;       /* File format to use for encoding */
  int i;                 /* Space used in zNewRecord[] header */
  int j;                 /* Space used in zNewRecord[] content */
  u32 len;               /* Length of a field */

  /* Assuming the record contains N fields, the record format looks
  ** like this:
  **
  ** ------------------------------------------------------------------------
  ** | hdr-size | type 0 | type 1 | ... | type N-1 | data0 | ... | data N-1 | 
  ** ------------------------------------------------------------------------
  **
  ** Data(0) is taken from register P1.  Data(1) comes from register P1+1
  ** and so forth.
  **
  ** Each type field is a varint representing the serial type of the 
  ** corresponding data element (see sqlite3VdbeSerialType()). The
  ** hdr-size field is also a varint which is the offset from the beginning
  ** of the record to data0.
  */
  nData = 0;         /* Number of bytes of data space */
  nHdr = 0;          /* Number of bytes of header space */
  nZero = 0;         /* Number of zero bytes at the end of the record */
  nField = pOp->p1;
  zAffinity = pOp->p4.z;
  assert( nField>0 && pOp->p2>0 && pOp->p2+nField<=(p->nMem-p->nCursor)+1 );
  pData0 = &aMem[nField];
  nField = pOp->p2;
  pLast = &pData0[nField-1];
  file_format = p->minWriteFileFormat;

  /* Identify the output register */
  assert( pOp->p3<pOp->p1 || pOp->p3>=pOp->p1+pOp->p2 );
  pOut = &aMem[pOp->p3];
  memAboutToChange(p, pOut);

  /* Apply the requested affinity to all inputs
  */
  assert( pData0<=pLast );
  if( zAffinity ){
    pRec = pData0;
    do{
      applyAffinity(pRec++, *(zAffinity++), encoding);
      assert( zAffinity[0]==0 || pRec<=pLast );
    }while( zAffinity[0] );
  }

  /* Loop through the elements that will make up the record to figure
  ** out how much space is required for the new record.
  */
  pRec = pLast;
  do{
    assert( memIsValid(pRec) );
    pRec->uTemp = serial_type = sqlite3VdbeSerialType(pRec, file_format, &len);
    if( pRec->flags & MEM_Zero ){
      if( nData ){
        if( sqlite3VdbeMemExpandBlob(pRec) ) goto no_mem;
      }else{
        nZero += pRec->u.nZero;
        len -= pRec->u.nZero;
      }
    }
    nData += len;
    testcase( serial_type==127 );
    testcase( serial_type==128 );
    nHdr += serial_type<=127 ? 1 : sqlite3VarintLen(serial_type);
  }while( (--pRec)>=pData0 );

  /* EVIDENCE-OF: R-22564-11647 The header begins with a single varint
  ** which determines the total number of bytes in the header. The varint
  ** value is the size of the header in bytes including the size varint
  ** itself. */
  testcase( nHdr==126 );
  testcase( nHdr==127 );
  if( nHdr<=126 ){
    /* The common case */
    nHdr += 1;
  }else{
    /* Rare case of a really large header */
    nVarint = sqlite3VarintLen(nHdr);
    nHdr += nVarint;
    if( nVarint<sqlite3VarintLen(nHdr) ) nHdr++;
  }
  nByte = nHdr+nData;
  if( nByte+nZero>db->aLimit[SQLITE_LIMIT_LENGTH] ){
    goto too_big;
  }

  /* Make sure the output register has a buffer large enough to store 
  ** the new record. The output register (pOp->p3) is not allowed to
  ** be one of the input registers (because the following call to
  ** sqlite3VdbeMemClearAndResize() could clobber the value before it is used).
  */
  if( sqlite3VdbeMemClearAndResize(pOut, (int)nByte) ){
    goto no_mem;
  }
  zNewRecord = (u8 *)pOut->z;

  /* Write the record */
  i = putVarint32(zNewRecord, nHdr);
  j = nHdr;
  assert( pData0<=pLast );
  pRec = pData0;
  do{
    serial_type = pRec->uTemp;
    /* EVIDENCE-OF: R-06529-47362 Following the size varint are one or more
    ** additional varints, one per column. */
    i += putVarint32(&zNewRecord[i], serial_type);            /* serial type */
    /* EVIDENCE-OF: R-64536-51728 The values for each column in the record
    ** immediately follow the header. */
    j += sqlite3VdbeSerialPut(&zNewRecord[j], pRec, serial_type); /* content */
  }while( (++pRec)<=pLast );
  assert( i==nHdr );
  assert( j==nByte );

  assert( pOp->p3>0 && pOp->p3<=(p->nMem-p->nCursor) );
  pOut->n = (int)nByte;
  pOut->flags = MEM_Blob;
  if( nZero ){
    pOut->u.nZero = nZero;
    pOut->flags |= MEM_Zero;
  }
  pOut->enc = SQLITE_UTF8;  /* In case the blob is ever converted to text */
  REGISTER_TRACE(pOp->p3, pOut);
  UPDATE_MAX_BLOBSIZE(pOut);
  break;
}

/* Opcode: Count P1 P2 * * *
** Synopsis: r[P2]=count()
**
** Store the number of entries (an integer value) in the table or index 
** opened by cursor P1 in register P2
*/
#ifndef SQLITE_OMIT_BTREECOUNT
case OP_Count: {         /* out2 */
  i64 nEntry;
  BtCursor *pCrsr;

  assert( p->apCsr[pOp->p1]->eCurType==CURTYPE_BTREE );
  pCrsr = p->apCsr[pOp->p1]->uc.pCursor;
  assert( pCrsr );
  nEntry = 0;  /* Not needed.  Only used to silence a warning. */
  rc = sqlite3BtreeCount(pCrsr, &nEntry);
  pOut = out2Prerelease(p, pOp);
  pOut->u.i = nEntry;
  break;
}
#endif

/* Opcode: Savepoint P1 * * P4 *
**
** Open, release or rollback the savepoint named by parameter P4, depending
** on the value of P1. To open a new savepoint, P1==0. To release (commit) an
** existing savepoint, P1==1, or to rollback an existing savepoint P1==2.
*/
case OP_Savepoint: {
  int p1;                         /* Value of P1 operand */
  char *zName;                    /* Name of savepoint */
  int nName;
  Savepoint *pNew;
  Savepoint *pSavepoint;
  Savepoint *pTmp;
  int iSavepoint;
  int ii;

  p1 = pOp->p1;
  zName = pOp->p4.z;

  /* Assert that the p1 parameter is valid. Also that if there is no open
  ** transaction, then there cannot be any savepoints. 
  */
  assert( db->pSavepoint==0 || db->autoCommit==0 );
  assert( p1==SAVEPOINT_BEGIN||p1==SAVEPOINT_RELEASE||p1==SAVEPOINT_ROLLBACK );
  assert( db->pSavepoint || db->isTransactionSavepoint==0 );
  assert( checkSavepointCount(db) );
  assert( p->bIsReader );

  if( p1==SAVEPOINT_BEGIN ){
    if( db->nVdbeWrite>0 ){
      /* A new savepoint cannot be created if there are active write 
      ** statements (i.e. open read/write incremental blob handles).
      */
      sqlite3VdbeError(p, "cannot open savepoint - SQL statements in progress");
      rc = SQLITE_BUSY;
    }else{
      nName = sqlite3Strlen30(zName);

#ifndef SQLITE_OMIT_VIRTUALTABLE
      /* This call is Ok even if this savepoint is actually a transaction
      ** savepoint (and therefore should not prompt xSavepoint()) callbacks.
      ** If this is a transaction savepoint being opened, it is guaranteed
      ** that the db->aVTrans[] array is empty.  */
      assert( db->autoCommit==0 || db->nVTrans==0 );
      rc = sqlite3VtabSavepoint(db, SAVEPOINT_BEGIN,
                                db->nStatement+db->nSavepoint);
      if( rc!=SQLITE_OK ) goto abort_due_to_error;
#endif

      /* Create a new savepoint structure. */
      pNew = sqlite3DbMallocRaw(db, sizeof(Savepoint)+nName+1);
      if( pNew ){
        pNew->zName = (char *)&pNew[1];
        memcpy(pNew->zName, zName, nName+1);
    
        /* If there is no open transaction, then mark this as a special
        ** "transaction savepoint". */
        if( db->autoCommit ){
          db->autoCommit = 0;
          db->isTransactionSavepoint = 1;
        }else{
          db->nSavepoint++;
        }

        /* Link the new savepoint into the database handle's list. */
        pNew->pNext = db->pSavepoint;
        db->pSavepoint = pNew;
        pNew->nDeferredCons = db->nDeferredCons;
        pNew->nDeferredImmCons = db->nDeferredImmCons;
      }
    }
  }else{
    iSavepoint = 0;

    /* Find the named savepoint. If there is no such savepoint, then an
    ** an error is returned to the user.  */
    for(
      pSavepoint = db->pSavepoint; 
      pSavepoint && sqlite3StrICmp(pSavepoint->zName, zName);
      pSavepoint = pSavepoint->pNext
    ){
      iSavepoint++;
    }
    if( !pSavepoint ){
      sqlite3VdbeError(p, "no such savepoint: %s", zName);
      rc = SQLITE_ERROR;
    }else if( db->nVdbeWrite>0 && p1==SAVEPOINT_RELEASE ){
      /* It is not possible to release (commit) a savepoint if there are 
      ** active write statements.
      */
      sqlite3VdbeError(p, "cannot release savepoint - "
                          "SQL statements in progress");
      rc = SQLITE_BUSY;
    }else{

      /* Determine whether or not this is a transaction savepoint. If so,
      ** and this is a RELEASE command, then the current transaction 
      ** is committed. 
      */
      int isTransaction = pSavepoint->pNext==0 && db->isTransactionSavepoint;
      if( isTransaction && p1==SAVEPOINT_RELEASE ){
        if( (rc = sqlite3VdbeCheckFk(p, 1))!=SQLITE_OK ){
          goto vdbe_return;
        }
        db->autoCommit = 1;
        if( sqlite3VdbeHalt(p)==SQLITE_BUSY ){
          p->pc = (int)(pOp - aOp);
          db->autoCommit = 0;
          p->rc = rc = SQLITE_BUSY;
          goto vdbe_return;
        }
        db->isTransactionSavepoint = 0;
        rc = p->rc;
      }else{
        int isSchemaChange;
        iSavepoint = db->nSavepoint - iSavepoint - 1;
        if( p1==SAVEPOINT_ROLLBACK ){
          isSchemaChange = (db->flags & SQLITE_InternChanges)!=0;
          for(ii=0; ii<db->nDb; ii++){
            rc = sqlite3BtreeTripAllCursors(db->aDb[ii].pBt,
                                       SQLITE_ABORT_ROLLBACK,
                                       isSchemaChange==0);
            if( rc!=SQLITE_OK ) goto abort_due_to_error;
          }
        }else{
          isSchemaChange = 0;
        }
        for(ii=0; ii<db->nDb; ii++){
          rc = sqlite3BtreeSavepoint(db->aDb[ii].pBt, p1, iSavepoint);
          if( rc!=SQLITE_OK ){
            goto abort_due_to_error;
          }
        }
        if( isSchemaChange ){
          sqlite3ExpirePreparedStatements(db);
          sqlite3ResetAllSchemasOfConnection(db);
          db->flags = (db->flags | SQLITE_InternChanges);
        }
      }
  
      /* Regardless of whether this is a RELEASE or ROLLBACK, destroy all 
      ** savepoints nested inside of the savepoint being operated on. */
      while( db->pSavepoint!=pSavepoint ){
        pTmp = db->pSavepoint;
        db->pSavepoint = pTmp->pNext;
        sqlite3DbFree(db, pTmp);
        db->nSavepoint--;
      }

      /* If it is a RELEASE, then destroy the savepoint being operated on 
      ** too. If it is a ROLLBACK TO, then set the number of deferred 
      ** constraint violations present in the database to the value stored
      ** when the savepoint was created.  */
      if( p1==SAVEPOINT_RELEASE ){
        assert( pSavepoint==db->pSavepoint );
        db->pSavepoint = pSavepoint->pNext;
        sqlite3DbFree(db, pSavepoint);
        if( !isTransaction ){
          db->nSavepoint--;
        }
      }else{
        db->nDeferredCons = pSavepoint->nDeferredCons;
        db->nDeferredImmCons = pSavepoint->nDeferredImmCons;
      }

      if( !isTransaction || p1==SAVEPOINT_ROLLBACK ){
        rc = sqlite3VtabSavepoint(db, p1, iSavepoint);
        if( rc!=SQLITE_OK ) goto abort_due_to_error;
      }
    }
  }

  break;
}

/* Opcode: AutoCommit P1 P2 * * *
**
** Set the database auto-commit flag to P1 (1 or 0). If P2 is true, roll
** back any currently active btree transactions. If there are any active
** VMs (apart from this one), then a ROLLBACK fails.  A COMMIT fails if
** there are active writing VMs or active VMs that use shared cache.
**
** This instruction causes the VM to halt.
*/
case OP_AutoCommit: {
  int desiredAutoCommit;
  int iRollback;
  int turnOnAC;

  desiredAutoCommit = pOp->p1;
  iRollback = pOp->p2;
  turnOnAC = desiredAutoCommit && !db->autoCommit;
  assert( desiredAutoCommit==1 || desiredAutoCommit==0 );
  assert( desiredAutoCommit==1 || iRollback==0 );
  assert( db->nVdbeActive>0 );  /* At least this one VM is active */
  assert( p->bIsReader );

  if( turnOnAC && !iRollback && db->nVdbeWrite>0 ){
    /* If this instruction implements a COMMIT and other VMs are writing
    ** return an error indicating that the other VMs must complete first. 
    */
    sqlite3VdbeError(p, "cannot commit transaction - "
                        "SQL statements in progress");
    rc = SQLITE_BUSY;
  }else if( desiredAutoCommit!=db->autoCommit ){
    if( iRollback ){
      assert( desiredAutoCommit==1 );
      sqlite3RollbackAll(db, SQLITE_ABORT_ROLLBACK);
      db->autoCommit = 1;
    }else if( (rc = sqlite3VdbeCheckFk(p, 1))!=SQLITE_OK ){
      goto vdbe_return;
    }else{
      db->autoCommit = (u8)desiredAutoCommit;
    }
    if( sqlite3VdbeHalt(p)==SQLITE_BUSY ){
      p->pc = (int)(pOp - aOp);
      db->autoCommit = (u8)(1-desiredAutoCommit);
      p->rc = rc = SQLITE_BUSY;
      goto vdbe_return;
    }
    assert( db->nStatement==0 );
    sqlite3CloseSavepoints(db);
    if( p->rc==SQLITE_OK ){
      rc = SQLITE_DONE;
    }else{
      rc = SQLITE_ERROR;
    }
    goto vdbe_return;
  }else{
    sqlite3VdbeError(p,
        (!desiredAutoCommit)?"cannot start a transaction within a transaction":(
        (iRollback)?"cannot rollback - no transaction is active":
                   "cannot commit - no transaction is active"));
         
    rc = SQLITE_ERROR;
  }
  break;
}

/* Opcode: Transaction P1 P2 P3 P4 P5
**
** Begin a transaction on database P1 if a transaction is not already
** active.
** If P2 is non-zero, then a write-transaction is started, or if a 
** read-transaction is already active, it is upgraded to a write-transaction.
** If P2 is zero, then a read-transaction is started.
**
** P1 is the index of the database file on which the transaction is
** started.  Index 0 is the main database file and index 1 is the
** file used for temporary tables.  Indices of 2 or more are used for
** attached databases.
**
** If a write-transaction is started and the Vdbe.usesStmtJournal flag is
** true (this flag is set if the Vdbe may modify more than one row and may
** throw an ABORT exception), a statement transaction may also be opened.
** More specifically, a statement transaction is opened iff the database
** connection is currently not in autocommit mode, or if there are other
** active statements. A statement transaction allows the changes made by this
** VDBE to be rolled back after an error without having to roll back the
** entire transaction. If no error is encountered, the statement transaction
** will automatically commit when the VDBE halts.
**
** If P5!=0 then this opcode also checks the schema cookie against P3
** and the schema generation counter against P4.
** The cookie changes its value whenever the database schema changes.
** This operation is used to detect when that the cookie has changed
** and that the current process needs to reread the schema.  If the schema
** cookie in P3 differs from the schema cookie in the database header or
** if the schema generation counter in P4 differs from the current
** generation counter, then an SQLITE_SCHEMA error is raised and execution
** halts.  The sqlite3_step() wrapper function might then reprepare the
** statement and rerun it from the beginning.
*/
case OP_Transaction: {
  Btree *pBt;
  int iMeta;
  int iGen;

  assert( p->bIsReader );
  assert( p->readOnly==0 || pOp->p2==0 );
  assert( pOp->p1>=0 && pOp->p1<db->nDb );
  assert( DbMaskTest(p->btreeMask, pOp->p1) );
  if( pOp->p2 && (db->flags & SQLITE_QueryOnly)!=0 ){
    rc = SQLITE_READONLY;
    goto abort_due_to_error;
  }
  pBt = db->aDb[pOp->p1].pBt;

  if( pBt ){
    rc = sqlite3BtreeBeginTrans(pBt, pOp->p2);
    testcase( rc==SQLITE_BUSY_SNAPSHOT );
    testcase( rc==SQLITE_BUSY_RECOVERY );
    if( (rc&0xff)==SQLITE_BUSY ){
      p->pc = (int)(pOp - aOp);
      p->rc = rc;
      goto vdbe_return;
    }
    if( rc!=SQLITE_OK ){
      goto abort_due_to_error;
    }

    if( pOp->p2 && p->usesStmtJournal 
     && (db->autoCommit==0 || db->nVdbeRead>1) 
    ){
      assert( sqlite3BtreeIsInTrans(pBt) );
      if( p->iStatement==0 ){
        assert( db->nStatement>=0 && db->nSavepoint>=0 );
        db->nStatement++; 
        p->iStatement = db->nSavepoint + db->nStatement;
      }

      rc = sqlite3VtabSavepoint(db, SAVEPOINT_BEGIN, p->iStatement-1);
      if( rc==SQLITE_OK ){
        rc = sqlite3BtreeBeginStmt(pBt, p->iStatement);
      }

      /* Store the current value of the database handles deferred constraint
      ** counter. If the statement transaction needs to be rolled back,
      ** the value of this counter needs to be restored too.  */
      p->nStmtDefCons = db->nDeferredCons;
      p->nStmtDefImmCons = db->nDeferredImmCons;
    }

    /* Gather the schema version number for checking:
    ** IMPLEMENTATION-OF: R-32195-19465 The schema version is used by SQLite
    ** each time a query is executed to ensure that the internal cache of the
    ** schema used when compiling the SQL query matches the schema of the
    ** database against which the compiled query is actually executed.
    */
    sqlite3BtreeGetMeta(pBt, BTREE_SCHEMA_VERSION, (u32 *)&iMeta);
    iGen = db->aDb[pOp->p1].pSchema->iGeneration;
  }else{
    iGen = iMeta = 0;
  }
  assert( pOp->p5==0 || pOp->p4type==P4_INT32 );
  if( pOp->p5 && (iMeta!=pOp->p3 || iGen!=pOp->p4.i) ){
    sqlite3DbFree(db, p->zErrMsg);
    p->zErrMsg = sqlite3DbStrDup(db, "database schema has changed");
    /* If the schema-cookie from the database file matches the cookie 
    ** stored with the in-memory representation of the schema, do
    ** not reload the schema from the database file.
    **
    ** If virtual-tables are in use, this is not just an optimization.
    ** Often, v-tables store their data in other SQLite tables, which
    ** are queried from within xNext() and other v-table methods using
    ** prepared queries. If such a query is out-of-date, we do not want to
    ** discard the database schema, as the user code implementing the
    ** v-table would have to be ready for the sqlite3_vtab structure itself
    ** to be invalidated whenever sqlite3_step() is called from within 
    ** a v-table method.
    */
    if( db->aDb[pOp->p1].pSchema->schema_cookie!=iMeta ){
      sqlite3ResetOneSchema(db, pOp->p1);
    }
    p->expired = 1;
    rc = SQLITE_SCHEMA;
  }
  break;
}

/* Opcode: ReadCookie P1 P2 P3 * *
**
** Read cookie number P3 from database P1 and write it into register P2.
** P3==1 is the schema version.  P3==2 is the database format.
** P3==3 is the recommended pager cache size, and so forth.  P1==0 is
** the main database file and P1==1 is the database file used to store
** temporary tables.
**
** There must be a read-lock on the database (either a transaction
** must be started or there must be an open cursor) before
** executing this instruction.
*/
case OP_ReadCookie: {               /* out2 */
  int iMeta;
  int iDb;
  int iCookie;

  assert( p->bIsReader );
  iDb = pOp->p1;
  iCookie = pOp->p3;
  assert( pOp->p3<SQLITE_N_BTREE_META );
  assert( iDb>=0 && iDb<db->nDb );
  assert( db->aDb[iDb].pBt!=0 );
  assert( DbMaskTest(p->btreeMask, iDb) );

  sqlite3BtreeGetMeta(db->aDb[iDb].pBt, iCookie, (u32 *)&iMeta);
  pOut = out2Prerelease(p, pOp);
  pOut->u.i = iMeta;
  break;
}

/* Opcode: SetCookie P1 P2 P3 * *
**
** Write the content of register P3 (interpreted as an integer)
** into cookie number P2 of database P1.  P2==1 is the schema version.  
** P2==2 is the database format. P2==3 is the recommended pager cache 
** size, and so forth.  P1==0 is the main database file and P1==1 is the 
** database file used to store temporary tables.
**
** A transaction must be started before executing this opcode.
*/
case OP_SetCookie: {       /* in3 */
  Db *pDb;
  assert( pOp->p2<SQLITE_N_BTREE_META );
  assert( pOp->p1>=0 && pOp->p1<db->nDb );
  assert( DbMaskTest(p->btreeMask, pOp->p1) );
  assert( p->readOnly==0 );
  pDb = &db->aDb[pOp->p1];
  assert( pDb->pBt!=0 );
  assert( sqlite3SchemaMutexHeld(db, pOp->p1, 0) );
  pIn3 = &aMem[pOp->p3];
  sqlite3VdbeMemIntegerify(pIn3);
  /* See note about index shifting on OP_ReadCookie */
  rc = sqlite3BtreeUpdateMeta(pDb->pBt, pOp->p2, (int)pIn3->u.i);
  if( pOp->p2==BTREE_SCHEMA_VERSION ){
    /* When the schema cookie changes, record the new cookie internally */
    pDb->pSchema->schema_cookie = (int)pIn3->u.i;
    db->flags |= SQLITE_InternChanges;
  }else if( pOp->p2==BTREE_FILE_FORMAT ){
    /* Record changes in the file format */
    pDb->pSchema->file_format = (u8)pIn3->u.i;
  }
  if( pOp->p1==1 ){
    /* Invalidate all prepared statements whenever the TEMP database
    ** schema is changed.  Ticket #1644 */
    sqlite3ExpirePreparedStatements(db);
    p->expired = 0;
  }
  break;
}

/* Opcode: OpenRead P1 P2 P3 P4 P5
** Synopsis: root=P2 iDb=P3
**
** Open a read-only cursor for the database table whose root page is
** P2 in a database file.  The database file is determined by P3. 
** P3==0 means the main database, P3==1 means the database used for 
** temporary tables, and P3>1 means used the corresponding attached
** database.  Give the new cursor an identifier of P1.  The P1
** values need not be contiguous but all P1 values should be small integers.
** It is an error for P1 to be negative.
**
** If P5!=0 then use the content of register P2 as the root page, not
** the value of P2 itself.
**
** There will be a read lock on the database whenever there is an
** open cursor.  If the database was unlocked prior to this instruction
** then a read lock is acquired as part of this instruction.  A read
** lock allows other processes to read the database but prohibits
** any other process from modifying the database.  The read lock is
** released when all cursors are closed.  If this instruction attempts
** to get a read lock but fails, the script terminates with an
** SQLITE_BUSY error code.
**
** The P4 value may be either an integer (P4_INT32) or a pointer to
** a KeyInfo structure (P4_KEYINFO). If it is a pointer to a KeyInfo 
** structure, then said structure defines the content and collating 
** sequence of the index being opened. Otherwise, if P4 is an integer 
** value, it is set to the number of columns in the table.
**
** See also: OpenWrite, ReopenIdx
*/
/* Opcode: ReopenIdx P1 P2 P3 P4 P5
** Synopsis: root=P2 iDb=P3
**
** The ReopenIdx opcode works exactly like ReadOpen except that it first
** checks to see if the cursor on P1 is already open with a root page
** number of P2 and if it is this opcode becomes a no-op.  In other words,
** if the cursor is already open, do not reopen it.
**
** The ReopenIdx opcode may only be used with P5==0 and with P4 being
** a P4_KEYINFO object.  Furthermore, the P3 value must be the same as
** every other ReopenIdx or OpenRead for the same cursor number.
**
** See the OpenRead opcode documentation for additional information.
*/
/* Opcode: OpenWrite P1 P2 P3 P4 P5
** Synopsis: root=P2 iDb=P3
**
** Open a read/write cursor named P1 on the table or index whose root
** page is P2.  Or if P5!=0 use the content of register P2 to find the
** root page.
**
** The P4 value may be either an integer (P4_INT32) or a pointer to
** a KeyInfo structure (P4_KEYINFO). If it is a pointer to a KeyInfo 
** structure, then said structure defines the content and collating 
** sequence of the index being opened. Otherwise, if P4 is an integer 
** value, it is set to the number of columns in the table, or to the
** largest index of any column of the table that is actually used.
**
** This instruction works just like OpenRead except that it opens the cursor
** in read/write mode.  For a given table, there can be one or more read-only
** cursors or a single read/write cursor but not both.
**
** See also OpenRead.
*/
case OP_ReopenIdx: {
  int nField;
  KeyInfo *pKeyInfo;
  int p2;
  int iDb;
  int wrFlag;
  Btree *pX;
  VdbeCursor *pCur;
  Db *pDb;

  assert( pOp->p5==0 || pOp->p5==OPFLAG_SEEKEQ );
  assert( pOp->p4type==P4_KEYINFO );
  pCur = p->apCsr[pOp->p1];
  if( pCur && pCur->pgnoRoot==(u32)pOp->p2 ){
    assert( pCur->iDb==pOp->p3 );      /* Guaranteed by the code generator */
    goto open_cursor_set_hints;
  }
  /* If the cursor is not currently open or is open on a different
  ** index, then fall through into OP_OpenRead to force a reopen */
case OP_OpenRead:
case OP_OpenWrite:

  assert( pOp->opcode==OP_OpenWrite || pOp->p5==0 || pOp->p5==OPFLAG_SEEKEQ );
  assert( p->bIsReader );
  assert( pOp->opcode==OP_OpenRead || pOp->opcode==OP_ReopenIdx
          || p->readOnly==0 );

  if( p->expired ){
    rc = SQLITE_ABORT_ROLLBACK;
    break;
  }

  nField = 0;
  pKeyInfo = 0;
  p2 = pOp->p2;
  iDb = pOp->p3;
  assert( iDb>=0 && iDb<db->nDb );
  assert( DbMaskTest(p->btreeMask, iDb) );
  pDb = &db->aDb[iDb];
  pX = pDb->pBt;
  assert( pX!=0 );
  if( pOp->opcode==OP_OpenWrite ){
    assert( OPFLAG_FORDELETE==BTREE_FORDELETE );
    wrFlag = BTREE_WRCSR | (pOp->p5 & OPFLAG_FORDELETE);
    assert( sqlite3SchemaMutexHeld(db, iDb, 0) );
    if( pDb->pSchema->file_format < p->minWriteFileFormat ){
      p->minWriteFileFormat = pDb->pSchema->file_format;
    }
  }else{
    wrFlag = 0;
  }
  if( pOp->p5 & OPFLAG_P2ISREG ){
    assert( p2>0 );
    assert( p2<=(p->nMem-p->nCursor) );
    pIn2 = &aMem[p2];
    assert( memIsValid(pIn2) );
    assert( (pIn2->flags & MEM_Int)!=0 );
    sqlite3VdbeMemIntegerify(pIn2);
    p2 = (int)pIn2->u.i;
    /* The p2 value always comes from a prior OP_CreateTable opcode and
    ** that opcode will always set the p2 value to 2 or more or else fail.
    ** If there were a failure, the prepared statement would have halted
    ** before reaching this instruction. */
    if( NEVER(p2<2) ) {
      rc = SQLITE_CORRUPT_BKPT;
      goto abort_due_to_error;
    }
  }
  if( pOp->p4type==P4_KEYINFO ){
    pKeyInfo = pOp->p4.pKeyInfo;
    assert( pKeyInfo->enc==ENC(db) );
    assert( pKeyInfo->db==db );
    nField = pKeyInfo->nField+pKeyInfo->nXField;
  }else if( pOp->p4type==P4_INT32 ){
    nField = pOp->p4.i;
  }
  assert( pOp->p1>=0 );
  assert( nField>=0 );
  testcase( nField==0 );  /* Table with INTEGER PRIMARY KEY and nothing else */
  pCur = allocateCursor(p, pOp->p1, nField, iDb, CURTYPE_BTREE);
  if( pCur==0 ) goto no_mem;
  pCur->nullRow = 1;
  pCur->isOrdered = 1;
  pCur->pgnoRoot = p2;
  rc = sqlite3BtreeCursor(pX, p2, wrFlag, pKeyInfo, pCur->uc.pCursor);
  pCur->pKeyInfo = pKeyInfo;
  /* Set the VdbeCursor.isTable variable. Previous versions of
  ** SQLite used to check if the root-page flags were sane at this point
  ** and report database corruption if they were not, but this check has
  ** since moved into the btree layer.  */  
  pCur->isTable = pOp->p4type!=P4_KEYINFO;

open_cursor_set_hints:
  assert( OPFLAG_BULKCSR==BTREE_BULKLOAD );
  assert( OPFLAG_SEEKEQ==BTREE_SEEK_EQ );
  testcase( pOp->p5 & OPFLAG_BULKCSR );
#ifdef SQLITE_ENABLE_CURSOR_HINT
  testcase( pOp->p2 & OPFLAG_SEEKEQ );
#endif
  sqlite3BtreeCursorHintFlags(pCur->uc.pCursor,
                               (pOp->p5 & (OPFLAG_BULKCSR|OPFLAG_SEEKEQ)));
  break;
}

/* Opcode: OpenEphemeral P1 P2 * P4 P5
** Synopsis: nColumn=P2
**
** Open a new cursor P1 to a transient table.
** The cursor is always opened read/write even if 
** the main database is read-only.  The ephemeral
** table is deleted automatically when the cursor is closed.
**
** P2 is the number of columns in the ephemeral table.
** The cursor points to a BTree table if P4==0 and to a BTree index
** if P4 is not 0.  If P4 is not NULL, it points to a KeyInfo structure
** that defines the format of keys in the index.
**
** The P5 parameter can be a mask of the BTREE_* flags defined
** in btree.h.  These flags control aspects of the operation of
** the btree.  The BTREE_OMIT_JOURNAL and BTREE_SINGLE flags are
** added automatically.
*/
/* Opcode: OpenAutoindex P1 P2 * P4 *
** Synopsis: nColumn=P2
**
** This opcode works the same as OP_OpenEphemeral.  It has a
** different name to distinguish its use.  Tables created using
** by this opcode will be used for automatically created transient
** indices in joins.
*/
case OP_OpenAutoindex: 
case OP_OpenEphemeral: {
  VdbeCursor *pCx;
  KeyInfo *pKeyInfo;

  static const int vfsFlags = 
      SQLITE_OPEN_READWRITE |
      SQLITE_OPEN_CREATE |
      SQLITE_OPEN_EXCLUSIVE |
      SQLITE_OPEN_DELETEONCLOSE |
      SQLITE_OPEN_TRANSIENT_DB;
  assert( pOp->p1>=0 );
  assert( pOp->p2>=0 );
  pCx = allocateCursor(p, pOp->p1, pOp->p2, -1, CURTYPE_BTREE);
  if( pCx==0 ) goto no_mem;
  pCx->nullRow = 1;
  pCx->isEphemeral = 1;
  rc = sqlite3BtreeOpen(db->pVfs, 0, db, &pCx->pBt, 
                        BTREE_OMIT_JOURNAL | BTREE_SINGLE | pOp->p5, vfsFlags);
  if( rc==SQLITE_OK ){
    rc = sqlite3BtreeBeginTrans(pCx->pBt, 1);
  }
  if( rc==SQLITE_OK ){
    /* If a transient index is required, create it by calling
    ** sqlite3BtreeCreateTable() with the BTREE_BLOBKEY flag before
    ** opening it. If a transient table is required, just use the
    ** automatically created table with root-page 1 (an BLOB_INTKEY table).
    */
    if( (pKeyInfo = pOp->p4.pKeyInfo)!=0 ){
      int pgno;
      assert( pOp->p4type==P4_KEYINFO );
      rc = sqlite3BtreeCreateTable(pCx->pBt, &pgno, BTREE_BLOBKEY | pOp->p5); 
      if( rc==SQLITE_OK ){
        assert( pgno==MASTER_ROOT+1 );
        assert( pKeyInfo->db==db );
        assert( pKeyInfo->enc==ENC(db) );
        pCx->pKeyInfo = pKeyInfo;
        rc = sqlite3BtreeCursor(pCx->pBt, pgno, BTREE_WRCSR,
                                pKeyInfo, pCx->uc.pCursor);
      }
      pCx->isTable = 0;
    }else{
      rc = sqlite3BtreeCursor(pCx->pBt, MASTER_ROOT, BTREE_WRCSR,
                              0, pCx->uc.pCursor);
      pCx->isTable = 1;
    }
  }
  pCx->isOrdered = (pOp->p5!=BTREE_UNORDERED);
  break;
}

/* Opcode: SorterOpen P1 P2 P3 P4 *
**
** This opcode works like OP_OpenEphemeral except that it opens
** a transient index that is specifically designed to sort large
** tables using an external merge-sort algorithm.
**
** If argument P3 is non-zero, then it indicates that the sorter may
** assume that a stable sort considering the first P3 fields of each
** key is sufficient to produce the required results.
*/
case OP_SorterOpen: {
  VdbeCursor *pCx;

  assert( pOp->p1>=0 );
  assert( pOp->p2>=0 );
  pCx = allocateCursor(p, pOp->p1, pOp->p2, -1, CURTYPE_SORTER);
  if( pCx==0 ) goto no_mem;
  pCx->pKeyInfo = pOp->p4.pKeyInfo;
  assert( pCx->pKeyInfo->db==db );
  assert( pCx->pKeyInfo->enc==ENC(db) );
  rc = sqlite3VdbeSorterInit(db, pOp->p3, pCx);
  break;
}

/* Opcode: SequenceTest P1 P2 * * *
** Synopsis: if( cursor[P1].ctr++ ) pc = P2
**
** P1 is a sorter cursor. If the sequence counter is currently zero, jump
** to P2. Regardless of whether or not the jump is taken, increment the
** the sequence value.
*/
case OP_SequenceTest: {
  VdbeCursor *pC;
  assert( pOp->p1>=0 && pOp->p1<p->nCursor );
  pC = p->apCsr[pOp->p1];
  assert( isSorter(pC) );
  if( (pC->seqCount++)==0 ){
    goto jump_to_p2;
  }
  break;
}

/* Opcode: OpenPseudo P1 P2 P3 * *
** Synopsis: P3 columns in r[P2]
**
** Open a new cursor that points to a fake table that contains a single
** row of data.  The content of that one row is the content of memory
** register P2.  In other words, cursor P1 becomes an alias for the 
** MEM_Blob content contained in register P2.
**
** A pseudo-table created by this opcode is used to hold a single
** row output from the sorter so that the row can be decomposed into
** individual columns using the OP_Column opcode.  The OP_Column opcode
** is the only cursor opcode that works with a pseudo-table.
**
** P3 is the number of fields in the records that will be stored by
** the pseudo-table.
*/
case OP_OpenPseudo: {
  VdbeCursor *pCx;

  assert( pOp->p1>=0 );
  assert( pOp->p3>=0 );
  pCx = allocateCursor(p, pOp->p1, pOp->p3, -1, CURTYPE_PSEUDO);
  if( pCx==0 ) goto no_mem;
  pCx->nullRow = 1;
  pCx->uc.pseudoTableReg = pOp->p2;
  pCx->isTable = 1;
  assert( pOp->p5==0 );
  break;
}

/* Opcode: Close P1 * * * *
**
** Close a cursor previously opened as P1.  If P1 is not
** currently open, this instruction is a no-op.
*/
case OP_Close: {
  assert( pOp->p1>=0 && pOp->p1<p->nCursor );
  sqlite3VdbeFreeCursor(p, p->apCsr[pOp->p1]);
  p->apCsr[pOp->p1] = 0;
  break;
}

#ifdef SQLITE_ENABLE_COLUMN_USED_MASK
/* Opcode: ColumnsUsed P1 * * P4 *
**
** This opcode (which only exists if SQLite was compiled with
** SQLITE_ENABLE_COLUMN_USED_MASK) identifies which columns of the
** table or index for cursor P1 are used.  P4 is a 64-bit integer
** (P4_INT64) in which the first 63 bits are one for each of the
** first 63 columns of the table or index that are actually used
** by the cursor.  The high-order bit is set if any column after
** the 64th is used.
*/
case OP_ColumnsUsed: {
  VdbeCursor *pC;
  pC = p->apCsr[pOp->p1];
  assert( pC->eCurType==CURTYPE_BTREE );
  pC->maskUsed = *(u64*)pOp->p4.pI64;
  break;
}
#endif

/* Opcode: SeekGE P1 P2 P3 P4 *
** Synopsis: key=r[P3@P4]
**
** If cursor P1 refers to an SQL table (B-Tree that uses integer keys), 
** use the value in register P3 as the key.  If cursor P1 refers 
** to an SQL index, then P3 is the first in an array of P4 registers 
** that are used as an unpacked index key. 
**
** Reposition cursor P1 so that  it points to the smallest entry that 
** is greater than or equal to the key value. If there are no records 
** greater than or equal to the key and P2 is not zero, then jump to P2.
**
** If the cursor P1 was opened using the OPFLAG_SEEKEQ flag, then this
** opcode will always land on a record that equally equals the key, or
** else jump immediately to P2.  When the cursor is OPFLAG_SEEKEQ, this
** opcode must be followed by an IdxLE opcode with the same arguments.
** The IdxLE opcode will be skipped if this opcode succeeds, but the
** IdxLE opcode will be used on subsequent loop iterations.
**
** This opcode leaves the cursor configured to move in forward order,
** from the beginning toward the end.  In other words, the cursor is
** configured to use Next, not Prev.
**
** See also: Found, NotFound, SeekLt, SeekGt, SeekLe
*/
/* Opcode: SeekGT P1 P2 P3 P4 *
** Synopsis: key=r[P3@P4]
**
** If cursor P1 refers to an SQL table (B-Tree that uses integer keys), 
** use the value in register P3 as a key. If cursor P1 refers 
** to an SQL index, then P3 is the first in an array of P4 registers 
** that are used as an unpacked index key. 
**
** Reposition cursor P1 so that  it points to the smallest entry that 
** is greater than the key value. If there are no records greater than 
** the key and P2 is not zero, then jump to P2.
**
** This opcode leaves the cursor configured to move in forward order,
** from the beginning toward the end.  In other words, the cursor is
** configured to use Next, not Prev.
**
** See also: Found, NotFound, SeekLt, SeekGe, SeekLe
*/
/* Opcode: SeekLT P1 P2 P3 P4 * 
** Synopsis: key=r[P3@P4]
**
** If cursor P1 refers to an SQL table (B-Tree that uses integer keys), 
** use the value in register P3 as a key. If cursor P1 refers 
** to an SQL index, then P3 is the first in an array of P4 registers 
** that are used as an unpacked index key. 
**
** Reposition cursor P1 so that  it points to the largest entry that 
** is less than the key value. If there are no records less than 
** the key and P2 is not zero, then jump to P2.
**
** This opcode leaves the cursor configured to move in reverse order,
** from the end toward the beginning.  In other words, the cursor is
** configured to use Prev, not Next.
**
** See also: Found, NotFound, SeekGt, SeekGe, SeekLe
*/
/* Opcode: SeekLE P1 P2 P3 P4 *
** Synopsis: key=r[P3@P4]
**
** If cursor P1 refers to an SQL table (B-Tree that uses integer keys), 
** use the value in register P3 as a key. If cursor P1 refers 
** to an SQL index, then P3 is the first in an array of P4 registers 
** that are used as an unpacked index key. 
**
** Reposition cursor P1 so that it points to the largest entry that 
** is less than or equal to the key value. If there are no records 
** less than or equal to the key and P2 is not zero, then jump to P2.
**
** This opcode leaves the cursor configured to move in reverse order,
** from the end toward the beginning.  In other words, the cursor is
** configured to use Prev, not Next.
**
** If the cursor P1 was opened using the OPFLAG_SEEKEQ flag, then this
** opcode will always land on a record that equally equals the key, or
** else jump immediately to P2.  When the cursor is OPFLAG_SEEKEQ, this
** opcode must be followed by an IdxGE opcode with the same arguments.
** The IdxGE opcode will be skipped if this opcode succeeds, but the
** IdxGE opcode will be used on subsequent loop iterations.
**
** See also: Found, NotFound, SeekGt, SeekGe, SeekLt
*/
case OP_SeekLT:         /* jump, in3 */
case OP_SeekLE:         /* jump, in3 */
case OP_SeekGE:         /* jump, in3 */
case OP_SeekGT: {       /* jump, in3 */
  int res;           /* Comparison result */
  int oc;            /* Opcode */
  VdbeCursor *pC;    /* The cursor to seek */
  UnpackedRecord r;  /* The key to seek for */
  int nField;        /* Number of columns or fields in the key */
  i64 iKey;          /* The rowid we are to seek to */
  int eqOnly;        /* Only interested in == results */

  assert( pOp->p1>=0 && pOp->p1<p->nCursor );
  assert( pOp->p2!=0 );
  pC = p->apCsr[pOp->p1];
  assert( pC!=0 );
  assert( pC->eCurType==CURTYPE_BTREE );
  assert( OP_SeekLE == OP_SeekLT+1 );
  assert( OP_SeekGE == OP_SeekLT+2 );
  assert( OP_SeekGT == OP_SeekLT+3 );
  assert( pC->isOrdered );
  assert( pC->uc.pCursor!=0 );
  oc = pOp->opcode;
  eqOnly = 0;
  pC->nullRow = 0;
#ifdef SQLITE_DEBUG
  pC->seekOp = pOp->opcode;
#endif

  if( pC->isTable ){
    /* The BTREE_SEEK_EQ flag is only set on index cursors */
    assert( sqlite3BtreeCursorHasHint(pC->uc.pCursor, BTREE_SEEK_EQ)==0 );

    /* The input value in P3 might be of any type: integer, real, string,
    ** blob, or NULL.  But it needs to be an integer before we can do
    ** the seek, so convert it. */
    pIn3 = &aMem[pOp->p3];
    if( (pIn3->flags & (MEM_Int|MEM_Real|MEM_Str))==MEM_Str ){
      applyNumericAffinity(pIn3, 0);
    }
    iKey = sqlite3VdbeIntValue(pIn3);

    /* If the P3 value could not be converted into an integer without
    ** loss of information, then special processing is required... */
    if( (pIn3->flags & MEM_Int)==0 ){
      if( (pIn3->flags & MEM_Real)==0 ){
        /* If the P3 value cannot be converted into any kind of a number,
        ** then the seek is not possible, so jump to P2 */
        VdbeBranchTaken(1,2); goto jump_to_p2;
        break;
      }

      /* If the approximation iKey is larger than the actual real search
      ** term, substitute >= for > and < for <=. e.g. if the search term
      ** is 4.9 and the integer approximation 5:
      **
      **        (x >  4.9)    ->     (x >= 5)
      **        (x <= 4.9)    ->     (x <  5)
      */
      if( pIn3->u.r<(double)iKey ){
        assert( OP_SeekGE==(OP_SeekGT-1) );
        assert( OP_SeekLT==(OP_SeekLE-1) );
        assert( (OP_SeekLE & 0x0001)==(OP_SeekGT & 0x0001) );
        if( (oc & 0x0001)==(OP_SeekGT & 0x0001) ) oc--;
      }

      /* If the approximation iKey is smaller than the actual real search
      ** term, substitute <= for < and > for >=.  */
      else if( pIn3->u.r>(double)iKey ){
        assert( OP_SeekLE==(OP_SeekLT+1) );
        assert( OP_SeekGT==(OP_SeekGE+1) );
        assert( (OP_SeekLT & 0x0001)==(OP_SeekGE & 0x0001) );
        if( (oc & 0x0001)==(OP_SeekLT & 0x0001) ) oc++;
      }
    } 
    rc = sqlite3BtreeMovetoUnpacked(pC->uc.pCursor, 0, (u64)iKey, 0, &res);
    pC->movetoTarget = iKey;  /* Used by OP_Delete */
    if( rc!=SQLITE_OK ){
      goto abort_due_to_error;
    }
  }else{
    /* For a cursor with the BTREE_SEEK_EQ hint, only the OP_SeekGE and
    ** OP_SeekLE opcodes are allowed, and these must be immediately followed
    ** by an OP_IdxGT or OP_IdxLT opcode, respectively, with the same key.
    */
    if( sqlite3BtreeCursorHasHint(pC->uc.pCursor, BTREE_SEEK_EQ) ){
      eqOnly = 1;
      assert( pOp->opcode==OP_SeekGE || pOp->opcode==OP_SeekLE );
      assert( pOp[1].opcode==OP_IdxLT || pOp[1].opcode==OP_IdxGT );
      assert( pOp[1].p1==pOp[0].p1 );
      assert( pOp[1].p2==pOp[0].p2 );
      assert( pOp[1].p3==pOp[0].p3 );
      assert( pOp[1].p4.i==pOp[0].p4.i );
    }

    nField = pOp->p4.i;
    assert( pOp->p4type==P4_INT32 );
    assert( nField>0 );
    r.pKeyInfo = pC->pKeyInfo;
    r.nField = (u16)nField;

    /* The next line of code computes as follows, only faster:
    **   if( oc==OP_SeekGT || oc==OP_SeekLE ){
    **     r.default_rc = -1;
    **   }else{
    **     r.default_rc = +1;
    **   }
    */
    r.default_rc = ((1 & (oc - OP_SeekLT)) ? -1 : +1);
    assert( oc!=OP_SeekGT || r.default_rc==-1 );
    assert( oc!=OP_SeekLE || r.default_rc==-1 );
    assert( oc!=OP_SeekGE || r.default_rc==+1 );
    assert( oc!=OP_SeekLT || r.default_rc==+1 );

    r.aMem = &aMem[pOp->p3];
#ifdef SQLITE_DEBUG
    { int i; for(i=0; i<r.nField; i++) assert( memIsValid(&r.aMem[i]) ); }
#endif
    ExpandBlob(r.aMem);
    r.eqSeen = 0;
    rc = sqlite3BtreeMovetoUnpacked(pC->uc.pCursor, &r, 0, 0, &res);
    if( rc!=SQLITE_OK ){
      goto abort_due_to_error;
    }
    if( eqOnly && r.eqSeen==0 ){
      assert( res!=0 );
      goto seek_not_found;
    }
  }
  pC->deferredMoveto = 0;
  pC->cacheStatus = CACHE_STALE;
#ifdef SQLITE_TEST
  sqlite3_search_count++;
#endif
  if( oc>=OP_SeekGE ){  assert( oc==OP_SeekGE || oc==OP_SeekGT );
    if( res<0 || (res==0 && oc==OP_SeekGT) ){
      res = 0;
      rc = sqlite3BtreeNext(pC->uc.pCursor, &res);
      if( rc!=SQLITE_OK ) goto abort_due_to_error;
    }else{
      res = 0;
    }
  }else{
    assert( oc==OP_SeekLT || oc==OP_SeekLE );
    if( res>0 || (res==0 && oc==OP_SeekLT) ){
      res = 0;
      rc = sqlite3BtreePrevious(pC->uc.pCursor, &res);
      if( rc!=SQLITE_OK ) goto abort_due_to_error;
    }else{
      /* res might be negative because the table is empty.  Check to
      ** see if this is the case.
      */
      res = sqlite3BtreeEof(pC->uc.pCursor);
    }
  }
seek_not_found:
  assert( pOp->p2>0 );
  VdbeBranchTaken(res!=0,2);
  if( res ){
    goto jump_to_p2;
  }else if( eqOnly ){
    assert( pOp[1].opcode==OP_IdxLT || pOp[1].opcode==OP_IdxGT );
    pOp++; /* Skip the OP_IdxLt or OP_IdxGT that follows */
  }
  break;
}

/* Opcode: Seek P1 P2 * * *
** Synopsis:  intkey=r[P2]
**
** P1 is an open table cursor and P2 is a rowid integer.  Arrange
** for P1 to move so that it points to the rowid given by P2.
**
** This is actually a deferred seek.  Nothing actually happens until
** the cursor is used to read a record.  That way, if no reads
** occur, no unnecessary I/O happens.
*/
case OP_Seek: {    /* in2 */
  VdbeCursor *pC;

  assert( pOp->p1>=0 && pOp->p1<p->nCursor );
  pC = p->apCsr[pOp->p1];
  assert( pC!=0 );
  assert( pC->eCurType==CURTYPE_BTREE );
  assert( pC->uc.pCursor!=0 );
  assert( pC->isTable );
  pC->nullRow = 0;
  pIn2 = &aMem[pOp->p2];
  pC->movetoTarget = sqlite3VdbeIntValue(pIn2);
  pC->deferredMoveto = 1;
  break;
}
  

/* Opcode: Found P1 P2 P3 P4 *
** Synopsis: key=r[P3@P4]
**
** If P4==0 then register P3 holds a blob constructed by MakeRecord.  If
** P4>0 then register P3 is the first of P4 registers that form an unpacked
** record.
**
** Cursor P1 is on an index btree.  If the record identified by P3 and P4
** is a prefix of any entry in P1 then a jump is made to P2 and
** P1 is left pointing at the matching entry.
**
** This operation leaves the cursor in a state where it can be
** advanced in the forward direction.  The Next instruction will work,
** but not the Prev instruction.
**
** See also: NotFound, NoConflict, NotExists. SeekGe
*/
/* Opcode: NotFound P1 P2 P3 P4 *
** Synopsis: key=r[P3@P4]
**
** If P4==0 then register P3 holds a blob constructed by MakeRecord.  If
** P4>0 then register P3 is the first of P4 registers that form an unpacked
** record.
** 
** Cursor P1 is on an index btree.  If the record identified by P3 and P4
** is not the prefix of any entry in P1 then a jump is made to P2.  If P1 
** does contain an entry whose prefix matches the P3/P4 record then control
** falls through to the next instruction and P1 is left pointing at the
** matching entry.
**
** This operation leaves the cursor in a state where it cannot be
** advanced in either direction.  In other words, the Next and Prev
** opcodes do not work after this operation.
**
** See also: Found, NotExists, NoConflict
*/
/* Opcode: NoConflict P1 P2 P3 P4 *
** Synopsis: key=r[P3@P4]
**
** If P4==0 then register P3 holds a blob constructed by MakeRecord.  If
** P4>0 then register P3 is the first of P4 registers that form an unpacked
** record.
** 
** Cursor P1 is on an index btree.  If the record identified by P3 and P4
** contains any NULL value, jump immediately to P2.  If all terms of the
** record are not-NULL then a check is done to determine if any row in the
** P1 index btree has a matching key prefix.  If there are no matches, jump
** immediately to P2.  If there is a match, fall through and leave the P1
** cursor pointing to the matching row.
**
** This opcode is similar to OP_NotFound with the exceptions that the
** branch is always taken if any part of the search key input is NULL.
**
** This operation leaves the cursor in a state where it cannot be
** advanced in either direction.  In other words, the Next and Prev
** opcodes do not work after this operation.
**
** See also: NotFound, Found, NotExists
*/
case OP_NoConflict:     /* jump, in3 */
case OP_NotFound:       /* jump, in3 */
case OP_Found: {        /* jump, in3 */
  int alreadyExists;
  int takeJump;
  int ii;
  VdbeCursor *pC;
  int res;
  char *pFree;
  UnpackedRecord *pIdxKey;
  UnpackedRecord r;
  char aTempRec[ROUND8(sizeof(UnpackedRecord)) + sizeof(Mem)*4 + 7];

#ifdef SQLITE_TEST
  if( pOp->opcode!=OP_NoConflict ) sqlite3_found_count++;
#endif

  assert( pOp->p1>=0 && pOp->p1<p->nCursor );
  assert( pOp->p4type==P4_INT32 );
  pC = p->apCsr[pOp->p1];
  assert( pC!=0 );
#ifdef SQLITE_DEBUG
  pC->seekOp = pOp->opcode;
#endif
  pIn3 = &aMem[pOp->p3];
  assert( pC->eCurType==CURTYPE_BTREE );
  assert( pC->uc.pCursor!=0 );
  assert( pC->isTable==0 );
  pFree = 0;
  if( pOp->p4.i>0 ){
    r.pKeyInfo = pC->pKeyInfo;
    r.nField = (u16)pOp->p4.i;
    r.aMem = pIn3;
    for(ii=0; ii<r.nField; ii++){
      assert( memIsValid(&r.aMem[ii]) );
      ExpandBlob(&r.aMem[ii]);
#ifdef SQLITE_DEBUG
      if( ii ) REGISTER_TRACE(pOp->p3+ii, &r.aMem[ii]);
#endif
    }
    pIdxKey = &r;
  }else{
    pIdxKey = sqlite3VdbeAllocUnpackedRecord(
        pC->pKeyInfo, aTempRec, sizeof(aTempRec), &pFree
    );
    if( pIdxKey==0 ) goto no_mem;
    assert( pIn3->flags & MEM_Blob );
    ExpandBlob(pIn3);
    sqlite3VdbeRecordUnpack(pC->pKeyInfo, pIn3->n, pIn3->z, pIdxKey);
  }
  pIdxKey->default_rc = 0;
  takeJump = 0;
  if( pOp->opcode==OP_NoConflict ){
    /* For the OP_NoConflict opcode, take the jump if any of the
    ** input fields are NULL, since any key with a NULL will not
    ** conflict */
    for(ii=0; ii<pIdxKey->nField; ii++){
      if( pIdxKey->aMem[ii].flags & MEM_Null ){
        takeJump = 1;
        break;
      }
    }
  }
  rc = sqlite3BtreeMovetoUnpacked(pC->uc.pCursor, pIdxKey, 0, 0, &res);
  sqlite3DbFree(db, pFree);
  if( rc!=SQLITE_OK ){
    break;
  }
  pC->seekResult = res;
  alreadyExists = (res==0);
  pC->nullRow = 1-alreadyExists;
  pC->deferredMoveto = 0;
  pC->cacheStatus = CACHE_STALE;
  if( pOp->opcode==OP_Found ){
    VdbeBranchTaken(alreadyExists!=0,2);
    if( alreadyExists ) goto jump_to_p2;
  }else{
    VdbeBranchTaken(takeJump||alreadyExists==0,2);
    if( takeJump || !alreadyExists ) goto jump_to_p2;
  }
  break;
}

/* Opcode: NotExists P1 P2 P3 * *
** Synopsis: intkey=r[P3]
**
** P1 is the index of a cursor open on an SQL table btree (with integer
** keys).  P3 is an integer rowid.  If P1 does not contain a record with
** rowid P3 then jump immediately to P2.  Or, if P2 is 0, raise an
** SQLITE_CORRUPT error. If P1 does contain a record with rowid P3 then 
** leave the cursor pointing at that record and fall through to the next
** instruction.
**
** The OP_NotFound opcode performs the same operation on index btrees
** (with arbitrary multi-value keys).
**
** This opcode leaves the cursor in a state where it cannot be advanced
** in either direction.  In other words, the Next and Prev opcodes will
** not work following this opcode.
**
** See also: Found, NotFound, NoConflict
*/
case OP_NotExists: {        /* jump, in3 */
  VdbeCursor *pC;
  BtCursor *pCrsr;
  int res;
  u64 iKey;

  pIn3 = &aMem[pOp->p3];
  assert( pIn3->flags & MEM_Int );
  assert( pOp->p1>=0 && pOp->p1<p->nCursor );
  pC = p->apCsr[pOp->p1];
  assert( pC!=0 );
#ifdef SQLITE_DEBUG
  pC->seekOp = 0;
#endif
  assert( pC->isTable );
  assert( pC->eCurType==CURTYPE_BTREE );
  pCrsr = pC->uc.pCursor;
  assert( pCrsr!=0 );
  res = 0;
  iKey = pIn3->u.i;
  rc = sqlite3BtreeMovetoUnpacked(pCrsr, 0, iKey, 0, &res);
  assert( rc==SQLITE_OK || res==0 );
  pC->movetoTarget = iKey;  /* Used by OP_Delete */
  pC->nullRow = 0;
  pC->cacheStatus = CACHE_STALE;
  pC->deferredMoveto = 0;
  VdbeBranchTaken(res!=0,2);
  pC->seekResult = res;
  if( res!=0 ){
    assert( rc==SQLITE_OK );
    if( pOp->p2==0 ){
      rc = SQLITE_CORRUPT_BKPT;
    }else{
      goto jump_to_p2;
    }
  }
  break;
}

/* Opcode: Sequence P1 P2 * * *
** Synopsis: r[P2]=cursor[P1].ctr++
**
** Find the next available sequence number for cursor P1.
** Write the sequence number into register P2.
** The sequence number on the cursor is incremented after this
** instruction.  
*/
case OP_Sequence: {           /* out2 */
  assert( pOp->p1>=0 && pOp->p1<p->nCursor );
  assert( p->apCsr[pOp->p1]!=0 );
  assert( p->apCsr[pOp->p1]->eCurType!=CURTYPE_VTAB );
  pOut = out2Prerelease(p, pOp);
  pOut->u.i = p->apCsr[pOp->p1]->seqCount++;
  break;
}


/* Opcode: NewRowid P1 P2 P3 * *
** Synopsis: r[P2]=rowid
**
** Get a new integer record number (a.k.a "rowid") used as the key to a table.
** The record number is not previously used as a key in the database
** table that cursor P1 points to.  The new record number is written
** written to register P2.
**
** If P3>0 then P3 is a register in the root frame of this VDBE that holds 
** the largest previously generated record number. No new record numbers are
** allowed to be less than this value. When this value reaches its maximum, 
** an SQLITE_FULL error is generated. The P3 register is updated with the '
** generated record number. This P3 mechanism is used to help implement the
** AUTOINCREMENT feature.
*/
case OP_NewRowid: {           /* out2 */
  i64 v;                 /* The new rowid */
  VdbeCursor *pC;        /* Cursor of table to get the new rowid */
  int res;               /* Result of an sqlite3BtreeLast() */
  int cnt;               /* Counter to limit the number of searches */
  Mem *pMem;             /* Register holding largest rowid for AUTOINCREMENT */
  VdbeFrame *pFrame;     /* Root frame of VDBE */

  v = 0;
  res = 0;
  pOut = out2Prerelease(p, pOp);
  assert( pOp->p1>=0 && pOp->p1<p->nCursor );
  pC = p->apCsr[pOp->p1];
  assert( pC!=0 );
  assert( pC->eCurType==CURTYPE_BTREE );
  assert( pC->uc.pCursor!=0 );
  {
    /* The next rowid or record number (different terms for the same
    ** thing) is obtained in a two-step algorithm.
    **
    ** First we attempt to find the largest existing rowid and add one
    ** to that.  But if the largest existing rowid is already the maximum
    ** positive integer, we have to fall through to the second
    ** probabilistic algorithm
    **
    ** The second algorithm is to select a rowid at random and see if
    ** it already exists in the table.  If it does not exist, we have
    ** succeeded.  If the random rowid does exist, we select a new one
    ** and try again, up to 100 times.
    */
    assert( pC->isTable );

#ifdef SQLITE_32BIT_ROWID
#   define MAX_ROWID 0x7fffffff
#else
    /* Some compilers complain about constants of the form 0x7fffffffffffffff.
    ** Others complain about 0x7ffffffffffffffffLL.  The following macro seems
    ** to provide the constant while making all compilers happy.
    */
#   define MAX_ROWID  (i64)( (((u64)0x7fffffff)<<32) | (u64)0xffffffff )
#endif

    if( !pC->useRandomRowid ){
      rc = sqlite3BtreeLast(pC->uc.pCursor, &res);
      if( rc!=SQLITE_OK ){
        goto abort_due_to_error;
      }
      if( res ){
        v = 1;   /* IMP: R-61914-48074 */
      }else{
        assert( sqlite3BtreeCursorIsValid(pC->uc.pCursor) );
        rc = sqlite3BtreeKeySize(pC->uc.pCursor, &v);
        assert( rc==SQLITE_OK );   /* Cannot fail following BtreeLast() */
        if( v>=MAX_ROWID ){
          pC->useRandomRowid = 1;
        }else{
          v++;   /* IMP: R-29538-34987 */
        }
      }
    }

#ifndef SQLITE_OMIT_AUTOINCREMENT
    if( pOp->p3 ){
      /* Assert that P3 is a valid memory cell. */
      assert( pOp->p3>0 );
      if( p->pFrame ){
        for(pFrame=p->pFrame; pFrame->pParent; pFrame=pFrame->pParent);
        /* Assert that P3 is a valid memory cell. */
        assert( pOp->p3<=pFrame->nMem );
        pMem = &pFrame->aMem[pOp->p3];
      }else{
        /* Assert that P3 is a valid memory cell. */
        assert( pOp->p3<=(p->nMem-p->nCursor) );
        pMem = &aMem[pOp->p3];
        memAboutToChange(p, pMem);
      }
      assert( memIsValid(pMem) );

      REGISTER_TRACE(pOp->p3, pMem);
      sqlite3VdbeMemIntegerify(pMem);
      assert( (pMem->flags & MEM_Int)!=0 );  /* mem(P3) holds an integer */
      if( pMem->u.i==MAX_ROWID || pC->useRandomRowid ){
        rc = SQLITE_FULL;   /* IMP: R-12275-61338 */
        goto abort_due_to_error;
      }
      if( v<pMem->u.i+1 ){
        v = pMem->u.i + 1;
      }
      pMem->u.i = v;
    }
#endif
    if( pC->useRandomRowid ){
      /* IMPLEMENTATION-OF: R-07677-41881 If the largest ROWID is equal to the
      ** largest possible integer (9223372036854775807) then the database
      ** engine starts picking positive candidate ROWIDs at random until
      ** it finds one that is not previously used. */
      assert( pOp->p3==0 );  /* We cannot be in random rowid mode if this is
                             ** an AUTOINCREMENT table. */
      cnt = 0;
      do{
        sqlite3_randomness(sizeof(v), &v);
        v &= (MAX_ROWID>>1); v++;  /* Ensure that v is greater than zero */
      }while(  ((rc = sqlite3BtreeMovetoUnpacked(pC->uc.pCursor, 0, (u64)v,
                                                 0, &res))==SQLITE_OK)
            && (res==0)
            && (++cnt<100));
      if( rc==SQLITE_OK && res==0 ){
        rc = SQLITE_FULL;   /* IMP: R-38219-53002 */
        goto abort_due_to_error;
      }
      assert( v>0 );  /* EV: R-40812-03570 */
    }
    pC->deferredMoveto = 0;
    pC->cacheStatus = CACHE_STALE;
  }
  pOut->u.i = v;
  break;
}

/* Opcode: Insert P1 P2 P3 P4 P5
** Synopsis: intkey=r[P3] data=r[P2]
**
** Write an entry into the table of cursor P1.  A new entry is
** created if it doesn't already exist or the data for an existing
** entry is overwritten.  The data is the value MEM_Blob stored in register
** number P2. The key is stored in register P3. The key must
** be a MEM_Int.
**
** If the OPFLAG_NCHANGE flag of P5 is set, then the row change count is
** incremented (otherwise not).  If the OPFLAG_LASTROWID flag of P5 is set,
** then rowid is stored for subsequent return by the
** sqlite3_last_insert_rowid() function (otherwise it is unmodified).
**
** If the OPFLAG_USESEEKRESULT flag of P5 is set and if the result of
** the last seek operation (OP_NotExists) was a success, then this
** operation will not attempt to find the appropriate row before doing
** the insert but will instead overwrite the row that the cursor is
** currently pointing to.  Presumably, the prior OP_NotExists opcode
** has already positioned the cursor correctly.  This is an optimization
** that boosts performance by avoiding redundant seeks.
**
** If the OPFLAG_ISUPDATE flag is set, then this opcode is part of an
** UPDATE operation.  Otherwise (if the flag is clear) then this opcode
** is part of an INSERT operation.  The difference is only important to
** the update hook.
**
** Parameter P4 may point to a Table structure, or may be NULL. If it is 
** not NULL, then the update-hook (sqlite3.xUpdateCallback) is invoked 
** following a successful insert.
**
** (WARNING/TODO: If P1 is a pseudo-cursor and P2 is dynamically
** allocated, then ownership of P2 is transferred to the pseudo-cursor
** and register P2 becomes ephemeral.  If the cursor is changed, the
** value of register P2 will then change.  Make sure this does not
** cause any problems.)
**
** This instruction only works on tables.  The equivalent instruction
** for indices is OP_IdxInsert.
*/
/* Opcode: InsertInt P1 P2 P3 P4 P5
** Synopsis:  intkey=P3 data=r[P2]
**
** This works exactly like OP_Insert except that the key is the
** integer value P3, not the value of the integer stored in register P3.
*/
case OP_Insert: 
case OP_InsertInt: {
  Mem *pData;       /* MEM cell holding data for the record to be inserted */
  Mem *pKey;        /* MEM cell holding key  for the record */
  i64 iKey;         /* The integer ROWID or key for the record to be inserted */
  VdbeCursor *pC;   /* Cursor to table into which insert is written */
  int nZero;        /* Number of zero-bytes to append */
  int seekResult;   /* Result of prior seek or 0 if no USESEEKRESULT flag */
  const char *zDb;  /* database name - used by the update hook */
  Table *pTab;      /* Table structure - used by update and pre-update hooks */
  int op = 0;       /* Opcode for update hook: SQLITE_UPDATE or SQLITE_INSERT */

  pData = &aMem[pOp->p2];
  assert( pOp->p1>=0 && pOp->p1<p->nCursor );
  assert( memIsValid(pData) );
  pC = p->apCsr[pOp->p1];
  assert( pC!=0 );
  assert( pC->eCurType==CURTYPE_BTREE );
  assert( pC->uc.pCursor!=0 );
  assert( pC->isTable );
  assert( pOp->p4type==P4_TABLE || pOp->p4type>=P4_STATIC );
  REGISTER_TRACE(pOp->p2, pData);

  if( pOp->opcode==OP_Insert ){
    pKey = &aMem[pOp->p3];
    assert( pKey->flags & MEM_Int );
    assert( memIsValid(pKey) );
    REGISTER_TRACE(pOp->p3, pKey);
    iKey = pKey->u.i;
  }else{
    assert( pOp->opcode==OP_InsertInt );
    iKey = pOp->p3;
  }

  if( pOp->p4type==P4_TABLE && HAS_UPDATE_HOOK(db) ){
    assert( pC->isTable );
    assert( pC->iDb>=0 );
    zDb = db->aDb[pC->iDb].zName;
    pTab = pOp->p4.pTab;
    op = ((pOp->p5 & OPFLAG_ISUPDATE) ? SQLITE_UPDATE : SQLITE_INSERT);
  }

#ifdef SQLITE_ENABLE_PREUPDATE_HOOK
  /* Invoke the pre-update hook, if any */
  if( db->xPreUpdateCallback 
   && pOp->p4type==P4_TABLE
   && !(pOp->p5 & OPFLAG_ISUPDATE)
   && HasRowid(pTab)
  ){
    sqlite3VdbePreUpdateHook(p, pC, SQLITE_INSERT, zDb, pTab, iKey, pOp->p2);
  }
#endif

  if( pOp->p5 & OPFLAG_NCHANGE ) p->nChange++;
  if( pOp->p5 & OPFLAG_LASTROWID ) db->lastRowid = lastRowid = iKey;
  if( pData->flags & MEM_Null ){
    pData->z = 0;
    pData->n = 0;
  }else{
    assert( pData->flags & (MEM_Blob|MEM_Str) );
  }
  seekResult = ((pOp->p5 & OPFLAG_USESEEKRESULT) ? pC->seekResult : 0);
  if( pData->flags & MEM_Zero ){
    nZero = pData->u.nZero;
  }else{
    nZero = 0;
  }
  rc = sqlite3BtreeInsert(pC->uc.pCursor, 0, iKey,
                          pData->z, pData->n, nZero,
                          (pOp->p5 & OPFLAG_APPEND)!=0, seekResult
  );
  pC->deferredMoveto = 0;
  pC->cacheStatus = CACHE_STALE;

  /* Invoke the update-hook if required. */
  if( rc==SQLITE_OK && db->xUpdateCallback && op && HasRowid(pTab) ){
    db->xUpdateCallback(db->pUpdateArg, op, zDb, pTab->zName, iKey);
  }
  break;
}

/* Opcode: Delete P1 P2 P3 P4 P5
**
** Delete the record at which the P1 cursor is currently pointing.
**
** If the P5 parameter is non-zero, the cursor will be left pointing at 
** either the next or the previous record in the table. If it is left 
** pointing at the next record, then the next Next instruction will be a 
** no-op. As a result, in this case it is OK to delete a record from within a
** Next loop. If P5 is zero, then the cursor is left in an undefined state.
**
** If the OPFLAG_NCHANGE flag of P2 is set, then the row change count is
** incremented (otherwise not).
**
** P1 must not be pseudo-table.  It has to be a real table with
** multiple rows.
**
** If P4 is not NULL then it points to a Table struture. In this case either 
** the update or pre-update hook, or both, may be invoked. The P1 cursor must
** have been positioned using OP_NotFound prior to invoking this opcode in 
** this case. Specifically, if one is configured, the pre-update hook is 
** invoked if P4 is not NULL. The update-hook is invoked if one is configured, 
** P4 is not NULL, and the OPFLAG_NCHANGE flag is set in P2.
**
** If the OPFLAG_ISUPDATE flag is set in P2, then P3 contains the address
** of the memory cell that contains the value that the rowid of the row will
** be set to by the update.
*/
case OP_Delete: {
  VdbeCursor *pC;
  const char *zDb;
  Table *pTab;
  int opflags;

  opflags = pOp->p2;
  assert( pOp->p1>=0 && pOp->p1<p->nCursor );
  pC = p->apCsr[pOp->p1];
  assert( pC!=0 );
  assert( pC->eCurType==CURTYPE_BTREE );
  assert( pC->uc.pCursor!=0 );
  assert( pC->deferredMoveto==0 );

<<<<<<< HEAD
=======
  hasUpdateCallback = db->xUpdateCallback && pOp->p4.z && pC->isTable;
  if( pOp->p5 && hasUpdateCallback ){
    sqlite3BtreeKeySize(pC->uc.pCursor, &pC->movetoTarget);
  }
>>>>>>> f7ce4291

#ifdef SQLITE_DEBUG
  if( pOp->p4type==P4_TABLE && HasRowid(pOp->p4.pTab) && pOp->p5==0 ){
    /* If p5 is zero, the seek operation that positioned the cursor prior to
    ** OP_Delete will have also set the pC->movetoTarget field to the rowid of
    ** the row that is being deleted */
    i64 iKey = 0;
<<<<<<< HEAD
    sqlite3BtreeKeySize(pC->pCursor, &iKey);
    assert( pC->movetoTarget==iKey );
  }
#endif

  /* If the update-hook or pre-update-hook will be invoked, set zDb to
  ** the name of the db to pass as to it. Also set local pTab to a copy
  ** of p4.pTab. Finally, if p5 is true, indicating that this cursor was
  ** last moved with OP_Next or OP_Prev, not Seek or NotFound, set 
  ** VdbeCursor.movetoTarget to the current rowid.  */
  if( pOp->p4.pTab && HAS_UPDATE_HOOK(db) ){
    assert( pC->iDb>=0 );
    zDb = db->aDb[pC->iDb].zName;
    pTab = pOp->p4.pTab;
    if( pOp->p5 && pC->isTable ){
      sqlite3BtreeKeySize(pC->pCursor, &pC->movetoTarget);
    }
  }

#ifdef SQLITE_ENABLE_PREUPDATE_HOOK
  /* Invoke the pre-update-hook if required. */
  if( db->xPreUpdateCallback && pOp->p4.pTab && HasRowid(pTab) ){
    assert( !(opflags & OPFLAG_ISUPDATE) || (aMem[pOp->p3].flags & MEM_Int) );
    sqlite3VdbePreUpdateHook(p, pC,
        (opflags & OPFLAG_ISUPDATE) ? SQLITE_UPDATE : SQLITE_DELETE, 
        zDb, pTab, pC->movetoTarget,
        pOp->p3
    );
=======
    sqlite3BtreeKeySize(pC->uc.pCursor, &iKey);
    assert( pC->movetoTarget==iKey ); 
>>>>>>> f7ce4291
  }
#endif

  if( opflags & OPFLAG_ISNOOP ) break;
 
  rc = sqlite3BtreeDelete(pC->uc.pCursor, pOp->p5);
  pC->cacheStatus = CACHE_STALE;

  /* Invoke the update-hook if required. */
  if( opflags & OPFLAG_NCHANGE ){
    p->nChange++;
    if( rc==SQLITE_OK && db->xUpdateCallback && HasRowid(pTab) ){
      db->xUpdateCallback(db->pUpdateArg, SQLITE_DELETE, zDb, pTab->zName,
          pC->movetoTarget);
      assert( pC->iDb>=0 );
    }
  }

  break;
}
/* Opcode: ResetCount * * * * *
**
** The value of the change counter is copied to the database handle
** change counter (returned by subsequent calls to sqlite3_changes()).
** Then the VMs internal change counter resets to 0.
** This is used by trigger programs.
*/
case OP_ResetCount: {
  sqlite3VdbeSetChanges(db, p->nChange);
  p->nChange = 0;
  break;
}

/* Opcode: SorterCompare P1 P2 P3 P4
** Synopsis:  if key(P1)!=trim(r[P3],P4) goto P2
**
** P1 is a sorter cursor. This instruction compares a prefix of the
** record blob in register P3 against a prefix of the entry that 
** the sorter cursor currently points to.  Only the first P4 fields
** of r[P3] and the sorter record are compared.
**
** If either P3 or the sorter contains a NULL in one of their significant
** fields (not counting the P4 fields at the end which are ignored) then
** the comparison is assumed to be equal.
**
** Fall through to next instruction if the two records compare equal to
** each other.  Jump to P2 if they are different.
*/
case OP_SorterCompare: {
  VdbeCursor *pC;
  int res;
  int nKeyCol;

  pC = p->apCsr[pOp->p1];
  assert( isSorter(pC) );
  assert( pOp->p4type==P4_INT32 );
  pIn3 = &aMem[pOp->p3];
  nKeyCol = pOp->p4.i;
  res = 0;
  rc = sqlite3VdbeSorterCompare(pC, pIn3, nKeyCol, &res);
  VdbeBranchTaken(res!=0,2);
  if( res ) goto jump_to_p2;
  break;
};

/* Opcode: SorterData P1 P2 P3 * *
** Synopsis: r[P2]=data
**
** Write into register P2 the current sorter data for sorter cursor P1.
** Then clear the column header cache on cursor P3.
**
** This opcode is normally use to move a record out of the sorter and into
** a register that is the source for a pseudo-table cursor created using
** OpenPseudo.  That pseudo-table cursor is the one that is identified by
** parameter P3.  Clearing the P3 column cache as part of this opcode saves
** us from having to issue a separate NullRow instruction to clear that cache.
*/
case OP_SorterData: {
  VdbeCursor *pC;

  pOut = &aMem[pOp->p2];
  pC = p->apCsr[pOp->p1];
  assert( isSorter(pC) );
  rc = sqlite3VdbeSorterRowkey(pC, pOut);
  assert( rc!=SQLITE_OK || (pOut->flags & MEM_Blob) );
  assert( pOp->p1>=0 && pOp->p1<p->nCursor );
  p->apCsr[pOp->p3]->cacheStatus = CACHE_STALE;
  break;
}

/* Opcode: RowData P1 P2 * * *
** Synopsis: r[P2]=data
**
** Write into register P2 the complete row data for cursor P1.
** There is no interpretation of the data.  
** It is just copied onto the P2 register exactly as 
** it is found in the database file.
**
** If the P1 cursor must be pointing to a valid row (not a NULL row)
** of a real table, not a pseudo-table.
*/
/* Opcode: RowKey P1 P2 * * *
** Synopsis: r[P2]=key
**
** Write into register P2 the complete row key for cursor P1.
** There is no interpretation of the data.  
** The key is copied onto the P2 register exactly as 
** it is found in the database file.
**
** If the P1 cursor must be pointing to a valid row (not a NULL row)
** of a real table, not a pseudo-table.
*/
case OP_RowKey:
case OP_RowData: {
  VdbeCursor *pC;
  BtCursor *pCrsr;
  u32 n;
  i64 n64;

  pOut = &aMem[pOp->p2];
  memAboutToChange(p, pOut);

  /* Note that RowKey and RowData are really exactly the same instruction */
  assert( pOp->p1>=0 && pOp->p1<p->nCursor );
  pC = p->apCsr[pOp->p1];
  assert( pC!=0 );
  assert( pC->eCurType==CURTYPE_BTREE );
  assert( isSorter(pC)==0 );
  assert( pC->isTable || pOp->opcode!=OP_RowData );
  assert( pC->isTable==0 || pOp->opcode==OP_RowData );
  assert( pC->nullRow==0 );
  assert( pC->uc.pCursor!=0 );
  pCrsr = pC->uc.pCursor;

  /* The OP_RowKey and OP_RowData opcodes always follow OP_NotExists or
  ** OP_Rewind/Op_Next with no intervening instructions that might invalidate
  ** the cursor.  If this where not the case, on of the following assert()s
  ** would fail.  Should this ever change (because of changes in the code
  ** generator) then the fix would be to insert a call to
  ** sqlite3VdbeCursorMoveto().
  */
  assert( pC->deferredMoveto==0 );
  assert( sqlite3BtreeCursorIsValid(pCrsr) );
#if 0  /* Not required due to the previous to assert() statements */
  rc = sqlite3VdbeCursorMoveto(pC);
  if( rc!=SQLITE_OK ) goto abort_due_to_error;
#endif

  if( pC->isTable==0 ){
    assert( !pC->isTable );
    VVA_ONLY(rc =) sqlite3BtreeKeySize(pCrsr, &n64);
    assert( rc==SQLITE_OK );    /* True because of CursorMoveto() call above */
    if( n64>db->aLimit[SQLITE_LIMIT_LENGTH] ){
      goto too_big;
    }
    n = (u32)n64;
  }else{
    VVA_ONLY(rc =) sqlite3BtreeDataSize(pCrsr, &n);
    assert( rc==SQLITE_OK );    /* DataSize() cannot fail */
    if( n>(u32)db->aLimit[SQLITE_LIMIT_LENGTH] ){
      goto too_big;
    }
  }
  testcase( n==0 );
  if( sqlite3VdbeMemClearAndResize(pOut, MAX(n,32)) ){
    goto no_mem;
  }
  pOut->n = n;
  MemSetTypeFlag(pOut, MEM_Blob);
  if( pC->isTable==0 ){
    rc = sqlite3BtreeKey(pCrsr, 0, n, pOut->z);
  }else{
    rc = sqlite3BtreeData(pCrsr, 0, n, pOut->z);
  }
  pOut->enc = SQLITE_UTF8;  /* In case the blob is ever cast to text */
  UPDATE_MAX_BLOBSIZE(pOut);
  REGISTER_TRACE(pOp->p2, pOut);
  break;
}

/* Opcode: Rowid P1 P2 * * *
** Synopsis: r[P2]=rowid
**
** Store in register P2 an integer which is the key of the table entry that
** P1 is currently point to.
**
** P1 can be either an ordinary table or a virtual table.  There used to
** be a separate OP_VRowid opcode for use with virtual tables, but this
** one opcode now works for both table types.
*/
case OP_Rowid: {                 /* out2 */
  VdbeCursor *pC;
  i64 v;
  sqlite3_vtab *pVtab;
  const sqlite3_module *pModule;

  pOut = out2Prerelease(p, pOp);
  assert( pOp->p1>=0 && pOp->p1<p->nCursor );
  pC = p->apCsr[pOp->p1];
  assert( pC!=0 );
  assert( pC->eCurType!=CURTYPE_PSEUDO || pC->nullRow );
  if( pC->nullRow ){
    pOut->flags = MEM_Null;
    break;
  }else if( pC->deferredMoveto ){
    v = pC->movetoTarget;
#ifndef SQLITE_OMIT_VIRTUALTABLE
  }else if( pC->eCurType==CURTYPE_VTAB ){
    assert( pC->uc.pVCur!=0 );
    pVtab = pC->uc.pVCur->pVtab;
    pModule = pVtab->pModule;
    assert( pModule->xRowid );
    rc = pModule->xRowid(pC->uc.pVCur, &v);
    sqlite3VtabImportErrmsg(p, pVtab);
#endif /* SQLITE_OMIT_VIRTUALTABLE */
  }else{
    assert( pC->eCurType==CURTYPE_BTREE );
    assert( pC->uc.pCursor!=0 );
    rc = sqlite3VdbeCursorRestore(pC);
    if( rc ) goto abort_due_to_error;
    if( pC->nullRow ){
      pOut->flags = MEM_Null;
      break;
    }
    rc = sqlite3BtreeKeySize(pC->uc.pCursor, &v);
    assert( rc==SQLITE_OK );  /* Always so because of CursorRestore() above */
  }
  pOut->u.i = v;
  break;
}

/* Opcode: NullRow P1 * * * *
**
** Move the cursor P1 to a null row.  Any OP_Column operations
** that occur while the cursor is on the null row will always
** write a NULL.
*/
case OP_NullRow: {
  VdbeCursor *pC;

  assert( pOp->p1>=0 && pOp->p1<p->nCursor );
  pC = p->apCsr[pOp->p1];
  assert( pC!=0 );
  pC->nullRow = 1;
  pC->cacheStatus = CACHE_STALE;
  if( pC->eCurType==CURTYPE_BTREE ){
    assert( pC->uc.pCursor!=0 );
    sqlite3BtreeClearCursor(pC->uc.pCursor);
  }
  break;
}

/* Opcode: Last P1 P2 P3 * *
**
** The next use of the Rowid or Column or Prev instruction for P1 
** will refer to the last entry in the database table or index.
** If the table or index is empty and P2>0, then jump immediately to P2.
** If P2 is 0 or if the table or index is not empty, fall through
** to the following instruction.
**
** This opcode leaves the cursor configured to move in reverse order,
** from the end toward the beginning.  In other words, the cursor is
** configured to use Prev, not Next.
*/
case OP_Last: {        /* jump */
  VdbeCursor *pC;
  BtCursor *pCrsr;
  int res;

  assert( pOp->p1>=0 && pOp->p1<p->nCursor );
  pC = p->apCsr[pOp->p1];
  assert( pC!=0 );
  assert( pC->eCurType==CURTYPE_BTREE );
  pCrsr = pC->uc.pCursor;
  res = 0;
  assert( pCrsr!=0 );
  rc = sqlite3BtreeLast(pCrsr, &res);
  pC->nullRow = (u8)res;
  pC->deferredMoveto = 0;
  pC->cacheStatus = CACHE_STALE;
  pC->seekResult = pOp->p3;
#ifdef SQLITE_DEBUG
  pC->seekOp = OP_Last;
#endif
  if( pOp->p2>0 ){
    VdbeBranchTaken(res!=0,2);
    if( res ) goto jump_to_p2;
  }
  break;
}


/* Opcode: Sort P1 P2 * * *
**
** This opcode does exactly the same thing as OP_Rewind except that
** it increments an undocumented global variable used for testing.
**
** Sorting is accomplished by writing records into a sorting index,
** then rewinding that index and playing it back from beginning to
** end.  We use the OP_Sort opcode instead of OP_Rewind to do the
** rewinding so that the global variable will be incremented and
** regression tests can determine whether or not the optimizer is
** correctly optimizing out sorts.
*/
case OP_SorterSort:    /* jump */
case OP_Sort: {        /* jump */
#ifdef SQLITE_TEST
  sqlite3_sort_count++;
  sqlite3_search_count--;
#endif
  p->aCounter[SQLITE_STMTSTATUS_SORT]++;
  /* Fall through into OP_Rewind */
}
/* Opcode: Rewind P1 P2 * * *
**
** The next use of the Rowid or Column or Next instruction for P1 
** will refer to the first entry in the database table or index.
** If the table or index is empty, jump immediately to P2.
** If the table or index is not empty, fall through to the following 
** instruction.
**
** This opcode leaves the cursor configured to move in forward order,
** from the beginning toward the end.  In other words, the cursor is
** configured to use Next, not Prev.
*/
case OP_Rewind: {        /* jump */
  VdbeCursor *pC;
  BtCursor *pCrsr;
  int res;

  assert( pOp->p1>=0 && pOp->p1<p->nCursor );
  pC = p->apCsr[pOp->p1];
  assert( pC!=0 );
  assert( isSorter(pC)==(pOp->opcode==OP_SorterSort) );
  res = 1;
#ifdef SQLITE_DEBUG
  pC->seekOp = OP_Rewind;
#endif
  if( isSorter(pC) ){
    rc = sqlite3VdbeSorterRewind(pC, &res);
  }else{
    assert( pC->eCurType==CURTYPE_BTREE );
    pCrsr = pC->uc.pCursor;
    assert( pCrsr );
    rc = sqlite3BtreeFirst(pCrsr, &res);
    pC->deferredMoveto = 0;
    pC->cacheStatus = CACHE_STALE;
  }
  pC->nullRow = (u8)res;
  assert( pOp->p2>0 && pOp->p2<p->nOp );
  VdbeBranchTaken(res!=0,2);
  if( res ) goto jump_to_p2;
  break;
}

/* Opcode: Next P1 P2 P3 P4 P5
**
** Advance cursor P1 so that it points to the next key/data pair in its
** table or index.  If there are no more key/value pairs then fall through
** to the following instruction.  But if the cursor advance was successful,
** jump immediately to P2.
**
** The Next opcode is only valid following an SeekGT, SeekGE, or
** OP_Rewind opcode used to position the cursor.  Next is not allowed
** to follow SeekLT, SeekLE, or OP_Last.
**
** The P1 cursor must be for a real table, not a pseudo-table.  P1 must have
** been opened prior to this opcode or the program will segfault.
**
** The P3 value is a hint to the btree implementation. If P3==1, that
** means P1 is an SQL index and that this instruction could have been
** omitted if that index had been unique.  P3 is usually 0.  P3 is
** always either 0 or 1.
**
** P4 is always of type P4_ADVANCE. The function pointer points to
** sqlite3BtreeNext().
**
** If P5 is positive and the jump is taken, then event counter
** number P5-1 in the prepared statement is incremented.
**
** See also: Prev, NextIfOpen
*/
/* Opcode: NextIfOpen P1 P2 P3 P4 P5
**
** This opcode works just like Next except that if cursor P1 is not
** open it behaves a no-op.
*/
/* Opcode: Prev P1 P2 P3 P4 P5
**
** Back up cursor P1 so that it points to the previous key/data pair in its
** table or index.  If there is no previous key/value pairs then fall through
** to the following instruction.  But if the cursor backup was successful,
** jump immediately to P2.
**
**
** The Prev opcode is only valid following an SeekLT, SeekLE, or
** OP_Last opcode used to position the cursor.  Prev is not allowed
** to follow SeekGT, SeekGE, or OP_Rewind.
**
** The P1 cursor must be for a real table, not a pseudo-table.  If P1 is
** not open then the behavior is undefined.
**
** The P3 value is a hint to the btree implementation. If P3==1, that
** means P1 is an SQL index and that this instruction could have been
** omitted if that index had been unique.  P3 is usually 0.  P3 is
** always either 0 or 1.
**
** P4 is always of type P4_ADVANCE. The function pointer points to
** sqlite3BtreePrevious().
**
** If P5 is positive and the jump is taken, then event counter
** number P5-1 in the prepared statement is incremented.
*/
/* Opcode: PrevIfOpen P1 P2 P3 P4 P5
**
** This opcode works just like Prev except that if cursor P1 is not
** open it behaves a no-op.
*/
case OP_SorterNext: {  /* jump */
  VdbeCursor *pC;
  int res;

  pC = p->apCsr[pOp->p1];
  assert( isSorter(pC) );
  res = 0;
  rc = sqlite3VdbeSorterNext(db, pC, &res);
  goto next_tail;
case OP_PrevIfOpen:    /* jump */
case OP_NextIfOpen:    /* jump */
  if( p->apCsr[pOp->p1]==0 ) break;
  /* Fall through */
case OP_Prev:          /* jump */
case OP_Next:          /* jump */
  assert( pOp->p1>=0 && pOp->p1<p->nCursor );
  assert( pOp->p5<ArraySize(p->aCounter) );
  pC = p->apCsr[pOp->p1];
  res = pOp->p3;
  assert( pC!=0 );
  assert( pC->deferredMoveto==0 );
  assert( pC->eCurType==CURTYPE_BTREE );
  assert( res==0 || (res==1 && pC->isTable==0) );
  testcase( res==1 );
  assert( pOp->opcode!=OP_Next || pOp->p4.xAdvance==sqlite3BtreeNext );
  assert( pOp->opcode!=OP_Prev || pOp->p4.xAdvance==sqlite3BtreePrevious );
  assert( pOp->opcode!=OP_NextIfOpen || pOp->p4.xAdvance==sqlite3BtreeNext );
  assert( pOp->opcode!=OP_PrevIfOpen || pOp->p4.xAdvance==sqlite3BtreePrevious);

  /* The Next opcode is only used after SeekGT, SeekGE, and Rewind.
  ** The Prev opcode is only used after SeekLT, SeekLE, and Last. */
  assert( pOp->opcode!=OP_Next || pOp->opcode!=OP_NextIfOpen
       || pC->seekOp==OP_SeekGT || pC->seekOp==OP_SeekGE
       || pC->seekOp==OP_Rewind || pC->seekOp==OP_Found);
  assert( pOp->opcode!=OP_Prev || pOp->opcode!=OP_PrevIfOpen
       || pC->seekOp==OP_SeekLT || pC->seekOp==OP_SeekLE
       || pC->seekOp==OP_Last );

  rc = pOp->p4.xAdvance(pC->uc.pCursor, &res);
next_tail:
  pC->cacheStatus = CACHE_STALE;
  VdbeBranchTaken(res==0,2);
  if( res==0 ){
    pC->nullRow = 0;
    p->aCounter[pOp->p5]++;
#ifdef SQLITE_TEST
    sqlite3_search_count++;
#endif
    goto jump_to_p2_and_check_for_interrupt;
  }else{
    pC->nullRow = 1;
  }
  goto check_for_interrupt;
}

/* Opcode: IdxInsert P1 P2 P3 * P5
** Synopsis: key=r[P2]
**
** Register P2 holds an SQL index key made using the
** MakeRecord instructions.  This opcode writes that key
** into the index P1.  Data for the entry is nil.
**
** P3 is a flag that provides a hint to the b-tree layer that this
** insert is likely to be an append.
**
** If P5 has the OPFLAG_NCHANGE bit set, then the change counter is
** incremented by this instruction.  If the OPFLAG_NCHANGE bit is clear,
** then the change counter is unchanged.
**
** If P5 has the OPFLAG_USESEEKRESULT bit set, then the cursor must have
** just done a seek to the spot where the new entry is to be inserted.
** This flag avoids doing an extra seek.
**
** This instruction only works for indices.  The equivalent instruction
** for tables is OP_Insert.
*/
case OP_SorterInsert:       /* in2 */
case OP_IdxInsert: {        /* in2 */
  VdbeCursor *pC;
  int nKey;
  const char *zKey;

  assert( pOp->p1>=0 && pOp->p1<p->nCursor );
  pC = p->apCsr[pOp->p1];
  assert( pC!=0 );
  assert( isSorter(pC)==(pOp->opcode==OP_SorterInsert) );
  pIn2 = &aMem[pOp->p2];
  assert( pIn2->flags & MEM_Blob );
  if( pOp->p5 & OPFLAG_NCHANGE ) p->nChange++;
  assert( pC->eCurType==CURTYPE_BTREE || pOp->opcode==OP_SorterInsert );
  assert( pC->isTable==0 );
  rc = ExpandBlob(pIn2);
  if( rc==SQLITE_OK ){
    if( pOp->opcode==OP_SorterInsert ){
      rc = sqlite3VdbeSorterWrite(pC, pIn2);
    }else{
      nKey = pIn2->n;
      zKey = pIn2->z;
      rc = sqlite3BtreeInsert(pC->uc.pCursor, zKey, nKey, "", 0, 0, pOp->p3, 
          ((pOp->p5 & OPFLAG_USESEEKRESULT) ? pC->seekResult : 0)
          );
      assert( pC->deferredMoveto==0 );
      pC->cacheStatus = CACHE_STALE;
    }
  }
  break;
}

/* Opcode: IdxDelete P1 P2 P3 * *
** Synopsis: key=r[P2@P3]
**
** The content of P3 registers starting at register P2 form
** an unpacked index key. This opcode removes that entry from the 
** index opened by cursor P1.
*/
case OP_IdxDelete: {
  VdbeCursor *pC;
  BtCursor *pCrsr;
  int res;
  UnpackedRecord r;

  assert( pOp->p3>0 );
  assert( pOp->p2>0 && pOp->p2+pOp->p3<=(p->nMem-p->nCursor)+1 );
  assert( pOp->p1>=0 && pOp->p1<p->nCursor );
  pC = p->apCsr[pOp->p1];
  assert( pC!=0 );
  assert( pC->eCurType==CURTYPE_BTREE );
  pCrsr = pC->uc.pCursor;
  assert( pCrsr!=0 );
  assert( pOp->p5==0 );
  r.pKeyInfo = pC->pKeyInfo;
  r.nField = (u16)pOp->p3;
  r.default_rc = 0;
  r.aMem = &aMem[pOp->p2];
#ifdef SQLITE_DEBUG
  { int i; for(i=0; i<r.nField; i++) assert( memIsValid(&r.aMem[i]) ); }
#endif
  rc = sqlite3BtreeMovetoUnpacked(pCrsr, &r, 0, 0, &res);
  if( rc==SQLITE_OK && res==0 ){
    rc = sqlite3BtreeDelete(pCrsr, 0);
  }
  assert( pC->deferredMoveto==0 );
  pC->cacheStatus = CACHE_STALE;
  break;
}

/* Opcode: IdxRowid P1 P2 * * *
** Synopsis: r[P2]=rowid
**
** Write into register P2 an integer which is the last entry in the record at
** the end of the index key pointed to by cursor P1.  This integer should be
** the rowid of the table entry to which this index entry points.
**
** See also: Rowid, MakeRecord.
*/
case OP_IdxRowid: {              /* out2 */
  BtCursor *pCrsr;
  VdbeCursor *pC;
  i64 rowid;

  pOut = out2Prerelease(p, pOp);
  assert( pOp->p1>=0 && pOp->p1<p->nCursor );
  pC = p->apCsr[pOp->p1];
  assert( pC!=0 );
  assert( pC->eCurType==CURTYPE_BTREE );
  pCrsr = pC->uc.pCursor;
  assert( pCrsr!=0 );
  pOut->flags = MEM_Null;
  assert( pC->isTable==0 );
  assert( pC->deferredMoveto==0 );

  /* sqlite3VbeCursorRestore() can only fail if the record has been deleted
  ** out from under the cursor.  That will never happend for an IdxRowid
  ** opcode, hence the NEVER() arround the check of the return value.
  */
  rc = sqlite3VdbeCursorRestore(pC);
  if( NEVER(rc!=SQLITE_OK) ) goto abort_due_to_error;

  if( !pC->nullRow ){
    rowid = 0;  /* Not needed.  Only used to silence a warning. */
    rc = sqlite3VdbeIdxRowid(db, pCrsr, &rowid);
    if( rc!=SQLITE_OK ){
      goto abort_due_to_error;
    }
    pOut->u.i = rowid;
    pOut->flags = MEM_Int;
  }
  break;
}

/* Opcode: IdxGE P1 P2 P3 P4 P5
** Synopsis: key=r[P3@P4]
**
** The P4 register values beginning with P3 form an unpacked index 
** key that omits the PRIMARY KEY.  Compare this key value against the index 
** that P1 is currently pointing to, ignoring the PRIMARY KEY or ROWID 
** fields at the end.
**
** If the P1 index entry is greater than or equal to the key value
** then jump to P2.  Otherwise fall through to the next instruction.
*/
/* Opcode: IdxGT P1 P2 P3 P4 P5
** Synopsis: key=r[P3@P4]
**
** The P4 register values beginning with P3 form an unpacked index 
** key that omits the PRIMARY KEY.  Compare this key value against the index 
** that P1 is currently pointing to, ignoring the PRIMARY KEY or ROWID 
** fields at the end.
**
** If the P1 index entry is greater than the key value
** then jump to P2.  Otherwise fall through to the next instruction.
*/
/* Opcode: IdxLT P1 P2 P3 P4 P5
** Synopsis: key=r[P3@P4]
**
** The P4 register values beginning with P3 form an unpacked index 
** key that omits the PRIMARY KEY or ROWID.  Compare this key value against
** the index that P1 is currently pointing to, ignoring the PRIMARY KEY or
** ROWID on the P1 index.
**
** If the P1 index entry is less than the key value then jump to P2.
** Otherwise fall through to the next instruction.
*/
/* Opcode: IdxLE P1 P2 P3 P4 P5
** Synopsis: key=r[P3@P4]
**
** The P4 register values beginning with P3 form an unpacked index 
** key that omits the PRIMARY KEY or ROWID.  Compare this key value against
** the index that P1 is currently pointing to, ignoring the PRIMARY KEY or
** ROWID on the P1 index.
**
** If the P1 index entry is less than or equal to the key value then jump
** to P2. Otherwise fall through to the next instruction.
*/
case OP_IdxLE:          /* jump */
case OP_IdxGT:          /* jump */
case OP_IdxLT:          /* jump */
case OP_IdxGE:  {       /* jump */
  VdbeCursor *pC;
  int res;
  UnpackedRecord r;

  assert( pOp->p1>=0 && pOp->p1<p->nCursor );
  pC = p->apCsr[pOp->p1];
  assert( pC!=0 );
  assert( pC->isOrdered );
  assert( pC->eCurType==CURTYPE_BTREE );
  assert( pC->uc.pCursor!=0);
  assert( pC->deferredMoveto==0 );
  assert( pOp->p5==0 || pOp->p5==1 );
  assert( pOp->p4type==P4_INT32 );
  r.pKeyInfo = pC->pKeyInfo;
  r.nField = (u16)pOp->p4.i;
  if( pOp->opcode<OP_IdxLT ){
    assert( pOp->opcode==OP_IdxLE || pOp->opcode==OP_IdxGT );
    r.default_rc = -1;
  }else{
    assert( pOp->opcode==OP_IdxGE || pOp->opcode==OP_IdxLT );
    r.default_rc = 0;
  }
  r.aMem = &aMem[pOp->p3];
#ifdef SQLITE_DEBUG
  { int i; for(i=0; i<r.nField; i++) assert( memIsValid(&r.aMem[i]) ); }
#endif
  res = 0;  /* Not needed.  Only used to silence a warning. */
  rc = sqlite3VdbeIdxKeyCompare(db, pC, &r, &res);
  assert( (OP_IdxLE&1)==(OP_IdxLT&1) && (OP_IdxGE&1)==(OP_IdxGT&1) );
  if( (pOp->opcode&1)==(OP_IdxLT&1) ){
    assert( pOp->opcode==OP_IdxLE || pOp->opcode==OP_IdxLT );
    res = -res;
  }else{
    assert( pOp->opcode==OP_IdxGE || pOp->opcode==OP_IdxGT );
    res++;
  }
  VdbeBranchTaken(res>0,2);
  if( res>0 ) goto jump_to_p2;
  break;
}

/* Opcode: Destroy P1 P2 P3 * *
**
** Delete an entire database table or index whose root page in the database
** file is given by P1.
**
** The table being destroyed is in the main database file if P3==0.  If
** P3==1 then the table to be clear is in the auxiliary database file
** that is used to store tables create using CREATE TEMPORARY TABLE.
**
** If AUTOVACUUM is enabled then it is possible that another root page
** might be moved into the newly deleted root page in order to keep all
** root pages contiguous at the beginning of the database.  The former
** value of the root page that moved - its value before the move occurred -
** is stored in register P2.  If no page 
** movement was required (because the table being dropped was already 
** the last one in the database) then a zero is stored in register P2.
** If AUTOVACUUM is disabled then a zero is stored in register P2.
**
** See also: Clear
*/
case OP_Destroy: {     /* out2 */
  int iMoved;
  int iDb;

  assert( p->readOnly==0 );
  pOut = out2Prerelease(p, pOp);
  pOut->flags = MEM_Null;
  if( db->nVdbeRead > db->nVDestroy+1 ){
    rc = SQLITE_LOCKED;
    p->errorAction = OE_Abort;
  }else{
    iDb = pOp->p3;
    assert( DbMaskTest(p->btreeMask, iDb) );
    iMoved = 0;  /* Not needed.  Only to silence a warning. */
    rc = sqlite3BtreeDropTable(db->aDb[iDb].pBt, pOp->p1, &iMoved);
    pOut->flags = MEM_Int;
    pOut->u.i = iMoved;
#ifndef SQLITE_OMIT_AUTOVACUUM
    if( rc==SQLITE_OK && iMoved!=0 ){
      sqlite3RootPageMoved(db, iDb, iMoved, pOp->p1);
      /* All OP_Destroy operations occur on the same btree */
      assert( resetSchemaOnFault==0 || resetSchemaOnFault==iDb+1 );
      resetSchemaOnFault = iDb+1;
    }
#endif
  }
  break;
}

/* Opcode: Clear P1 P2 P3
**
** Delete all contents of the database table or index whose root page
** in the database file is given by P1.  But, unlike Destroy, do not
** remove the table or index from the database file.
**
** The table being clear is in the main database file if P2==0.  If
** P2==1 then the table to be clear is in the auxiliary database file
** that is used to store tables create using CREATE TEMPORARY TABLE.
**
** If the P3 value is non-zero, then the table referred to must be an
** intkey table (an SQL table, not an index). In this case the row change 
** count is incremented by the number of rows in the table being cleared. 
** If P3 is greater than zero, then the value stored in register P3 is
** also incremented by the number of rows in the table being cleared.
**
** See also: Destroy
*/
case OP_Clear: {
  int nChange;
 
  nChange = 0;
  assert( p->readOnly==0 );
  assert( DbMaskTest(p->btreeMask, pOp->p2) );
  rc = sqlite3BtreeClearTable(
      db->aDb[pOp->p2].pBt, pOp->p1, (pOp->p3 ? &nChange : 0)
  );
  if( pOp->p3 ){
    p->nChange += nChange;
    if( pOp->p3>0 ){
      assert( memIsValid(&aMem[pOp->p3]) );
      memAboutToChange(p, &aMem[pOp->p3]);
      aMem[pOp->p3].u.i += nChange;
    }
  }
  break;
}

/* Opcode: ResetSorter P1 * * * *
**
** Delete all contents from the ephemeral table or sorter
** that is open on cursor P1.
**
** This opcode only works for cursors used for sorting and
** opened with OP_OpenEphemeral or OP_SorterOpen.
*/
case OP_ResetSorter: {
  VdbeCursor *pC;
 
  assert( pOp->p1>=0 && pOp->p1<p->nCursor );
  pC = p->apCsr[pOp->p1];
  assert( pC!=0 );
  if( isSorter(pC) ){
    sqlite3VdbeSorterReset(db, pC->uc.pSorter);
  }else{
    assert( pC->eCurType==CURTYPE_BTREE );
    assert( pC->isEphemeral );
    rc = sqlite3BtreeClearTableOfCursor(pC->uc.pCursor);
  }
  break;
}

/* Opcode: CreateTable P1 P2 * * *
** Synopsis: r[P2]=root iDb=P1
**
** Allocate a new table in the main database file if P1==0 or in the
** auxiliary database file if P1==1 or in an attached database if
** P1>1.  Write the root page number of the new table into
** register P2
**
** The difference between a table and an index is this:  A table must
** have a 4-byte integer key and can have arbitrary data.  An index
** has an arbitrary key but no data.
**
** See also: CreateIndex
*/
/* Opcode: CreateIndex P1 P2 * * *
** Synopsis: r[P2]=root iDb=P1
**
** Allocate a new index in the main database file if P1==0 or in the
** auxiliary database file if P1==1 or in an attached database if
** P1>1.  Write the root page number of the new table into
** register P2.
**
** See documentation on OP_CreateTable for additional information.
*/
case OP_CreateIndex:            /* out2 */
case OP_CreateTable: {          /* out2 */
  int pgno;
  int flags;
  Db *pDb;

  pOut = out2Prerelease(p, pOp);
  pgno = 0;
  assert( pOp->p1>=0 && pOp->p1<db->nDb );
  assert( DbMaskTest(p->btreeMask, pOp->p1) );
  assert( p->readOnly==0 );
  pDb = &db->aDb[pOp->p1];
  assert( pDb->pBt!=0 );
  if( pOp->opcode==OP_CreateTable ){
    /* flags = BTREE_INTKEY; */
    flags = BTREE_INTKEY;
  }else{
    flags = BTREE_BLOBKEY;
  }
  rc = sqlite3BtreeCreateTable(pDb->pBt, &pgno, flags);
  pOut->u.i = pgno;
  break;
}

/* Opcode: ParseSchema P1 * * P4 *
**
** Read and parse all entries from the SQLITE_MASTER table of database P1
** that match the WHERE clause P4. 
**
** This opcode invokes the parser to create a new virtual machine,
** then runs the new virtual machine.  It is thus a re-entrant opcode.
*/
case OP_ParseSchema: {
  int iDb;
  const char *zMaster;
  char *zSql;
  InitData initData;

  /* Any prepared statement that invokes this opcode will hold mutexes
  ** on every btree.  This is a prerequisite for invoking 
  ** sqlite3InitCallback().
  */
#ifdef SQLITE_DEBUG
  for(iDb=0; iDb<db->nDb; iDb++){
    assert( iDb==1 || sqlite3BtreeHoldsMutex(db->aDb[iDb].pBt) );
  }
#endif

  iDb = pOp->p1;
  assert( iDb>=0 && iDb<db->nDb );
  assert( DbHasProperty(db, iDb, DB_SchemaLoaded) );
  /* Used to be a conditional */ {
    zMaster = SCHEMA_TABLE(iDb);
    initData.db = db;
    initData.iDb = pOp->p1;
    initData.pzErrMsg = &p->zErrMsg;
    zSql = sqlite3MPrintf(db,
       "SELECT name, rootpage, sql FROM '%q'.%s WHERE %s ORDER BY rowid",
       db->aDb[iDb].zName, zMaster, pOp->p4.z);
    if( zSql==0 ){
      rc = SQLITE_NOMEM;
    }else{
      assert( db->init.busy==0 );
      db->init.busy = 1;
      initData.rc = SQLITE_OK;
      assert( !db->mallocFailed );
      rc = sqlite3_exec(db, zSql, sqlite3InitCallback, &initData, 0);
      if( rc==SQLITE_OK ) rc = initData.rc;
      sqlite3DbFree(db, zSql);
      db->init.busy = 0;
    }
  }
  if( rc ) sqlite3ResetAllSchemasOfConnection(db);
  if( rc==SQLITE_NOMEM ){
    goto no_mem;
  }
  break;  
}

#if !defined(SQLITE_OMIT_ANALYZE)
/* Opcode: LoadAnalysis P1 * * * *
**
** Read the sqlite_stat1 table for database P1 and load the content
** of that table into the internal index hash table.  This will cause
** the analysis to be used when preparing all subsequent queries.
*/
case OP_LoadAnalysis: {
  assert( pOp->p1>=0 && pOp->p1<db->nDb );
  rc = sqlite3AnalysisLoad(db, pOp->p1);
  break;  
}
#endif /* !defined(SQLITE_OMIT_ANALYZE) */

/* Opcode: DropTable P1 * * P4 *
**
** Remove the internal (in-memory) data structures that describe
** the table named P4 in database P1.  This is called after a table
** is dropped from disk (using the Destroy opcode) in order to keep 
** the internal representation of the
** schema consistent with what is on disk.
*/
case OP_DropTable: {
  sqlite3UnlinkAndDeleteTable(db, pOp->p1, pOp->p4.z);
  break;
}

/* Opcode: DropIndex P1 * * P4 *
**
** Remove the internal (in-memory) data structures that describe
** the index named P4 in database P1.  This is called after an index
** is dropped from disk (using the Destroy opcode)
** in order to keep the internal representation of the
** schema consistent with what is on disk.
*/
case OP_DropIndex: {
  sqlite3UnlinkAndDeleteIndex(db, pOp->p1, pOp->p4.z);
  break;
}

/* Opcode: DropTrigger P1 * * P4 *
**
** Remove the internal (in-memory) data structures that describe
** the trigger named P4 in database P1.  This is called after a trigger
** is dropped from disk (using the Destroy opcode) in order to keep 
** the internal representation of the
** schema consistent with what is on disk.
*/
case OP_DropTrigger: {
  sqlite3UnlinkAndDeleteTrigger(db, pOp->p1, pOp->p4.z);
  break;
}


#ifndef SQLITE_OMIT_INTEGRITY_CHECK
/* Opcode: IntegrityCk P1 P2 P3 * P5
**
** Do an analysis of the currently open database.  Store in
** register P1 the text of an error message describing any problems.
** If no problems are found, store a NULL in register P1.
**
** The register P3 contains the maximum number of allowed errors.
** At most reg(P3) errors will be reported.
** In other words, the analysis stops as soon as reg(P1) errors are 
** seen.  Reg(P1) is updated with the number of errors remaining.
**
** The root page numbers of all tables in the database are integer
** stored in reg(P1), reg(P1+1), reg(P1+2), ....  There are P2 tables
** total.
**
** If P5 is not zero, the check is done on the auxiliary database
** file, not the main database file.
**
** This opcode is used to implement the integrity_check pragma.
*/
case OP_IntegrityCk: {
  int nRoot;      /* Number of tables to check.  (Number of root pages.) */
  int *aRoot;     /* Array of rootpage numbers for tables to be checked */
  int j;          /* Loop counter */
  int nErr;       /* Number of errors reported */
  char *z;        /* Text of the error report */
  Mem *pnErr;     /* Register keeping track of errors remaining */

  assert( p->bIsReader );
  nRoot = pOp->p2;
  assert( nRoot>0 );
  aRoot = sqlite3DbMallocRaw(db, sizeof(int)*(nRoot+1) );
  if( aRoot==0 ) goto no_mem;
  assert( pOp->p3>0 && pOp->p3<=(p->nMem-p->nCursor) );
  pnErr = &aMem[pOp->p3];
  assert( (pnErr->flags & MEM_Int)!=0 );
  assert( (pnErr->flags & (MEM_Str|MEM_Blob))==0 );
  pIn1 = &aMem[pOp->p1];
  for(j=0; j<nRoot; j++){
    aRoot[j] = (int)sqlite3VdbeIntValue(&pIn1[j]);
  }
  aRoot[j] = 0;
  assert( pOp->p5<db->nDb );
  assert( DbMaskTest(p->btreeMask, pOp->p5) );
  z = sqlite3BtreeIntegrityCheck(db->aDb[pOp->p5].pBt, aRoot, nRoot,
                                 (int)pnErr->u.i, &nErr);
  sqlite3DbFree(db, aRoot);
  pnErr->u.i -= nErr;
  sqlite3VdbeMemSetNull(pIn1);
  if( nErr==0 ){
    assert( z==0 );
  }else if( z==0 ){
    goto no_mem;
  }else{
    sqlite3VdbeMemSetStr(pIn1, z, -1, SQLITE_UTF8, sqlite3_free);
  }
  UPDATE_MAX_BLOBSIZE(pIn1);
  sqlite3VdbeChangeEncoding(pIn1, encoding);
  break;
}
#endif /* SQLITE_OMIT_INTEGRITY_CHECK */

/* Opcode: RowSetAdd P1 P2 * * *
** Synopsis:  rowset(P1)=r[P2]
**
** Insert the integer value held by register P2 into a boolean index
** held in register P1.
**
** An assertion fails if P2 is not an integer.
*/
case OP_RowSetAdd: {       /* in1, in2 */
  pIn1 = &aMem[pOp->p1];
  pIn2 = &aMem[pOp->p2];
  assert( (pIn2->flags & MEM_Int)!=0 );
  if( (pIn1->flags & MEM_RowSet)==0 ){
    sqlite3VdbeMemSetRowSet(pIn1);
    if( (pIn1->flags & MEM_RowSet)==0 ) goto no_mem;
  }
  sqlite3RowSetInsert(pIn1->u.pRowSet, pIn2->u.i);
  break;
}

/* Opcode: RowSetRead P1 P2 P3 * *
** Synopsis:  r[P3]=rowset(P1)
**
** Extract the smallest value from boolean index P1 and put that value into
** register P3.  Or, if boolean index P1 is initially empty, leave P3
** unchanged and jump to instruction P2.
*/
case OP_RowSetRead: {       /* jump, in1, out3 */
  i64 val;

  pIn1 = &aMem[pOp->p1];
  if( (pIn1->flags & MEM_RowSet)==0 
   || sqlite3RowSetNext(pIn1->u.pRowSet, &val)==0
  ){
    /* The boolean index is empty */
    sqlite3VdbeMemSetNull(pIn1);
    VdbeBranchTaken(1,2);
    goto jump_to_p2_and_check_for_interrupt;
  }else{
    /* A value was pulled from the index */
    VdbeBranchTaken(0,2);
    sqlite3VdbeMemSetInt64(&aMem[pOp->p3], val);
  }
  goto check_for_interrupt;
}

/* Opcode: RowSetTest P1 P2 P3 P4
** Synopsis: if r[P3] in rowset(P1) goto P2
**
** Register P3 is assumed to hold a 64-bit integer value. If register P1
** contains a RowSet object and that RowSet object contains
** the value held in P3, jump to register P2. Otherwise, insert the
** integer in P3 into the RowSet and continue on to the
** next opcode.
**
** The RowSet object is optimized for the case where successive sets
** of integers, where each set contains no duplicates. Each set
** of values is identified by a unique P4 value. The first set
** must have P4==0, the final set P4=-1.  P4 must be either -1 or
** non-negative.  For non-negative values of P4 only the lower 4
** bits are significant.
**
** This allows optimizations: (a) when P4==0 there is no need to test
** the rowset object for P3, as it is guaranteed not to contain it,
** (b) when P4==-1 there is no need to insert the value, as it will
** never be tested for, and (c) when a value that is part of set X is
** inserted, there is no need to search to see if the same value was
** previously inserted as part of set X (only if it was previously
** inserted as part of some other set).
*/
case OP_RowSetTest: {                     /* jump, in1, in3 */
  int iSet;
  int exists;

  pIn1 = &aMem[pOp->p1];
  pIn3 = &aMem[pOp->p3];
  iSet = pOp->p4.i;
  assert( pIn3->flags&MEM_Int );

  /* If there is anything other than a rowset object in memory cell P1,
  ** delete it now and initialize P1 with an empty rowset
  */
  if( (pIn1->flags & MEM_RowSet)==0 ){
    sqlite3VdbeMemSetRowSet(pIn1);
    if( (pIn1->flags & MEM_RowSet)==0 ) goto no_mem;
  }

  assert( pOp->p4type==P4_INT32 );
  assert( iSet==-1 || iSet>=0 );
  if( iSet ){
    exists = sqlite3RowSetTest(pIn1->u.pRowSet, iSet, pIn3->u.i);
    VdbeBranchTaken(exists!=0,2);
    if( exists ) goto jump_to_p2;
  }
  if( iSet>=0 ){
    sqlite3RowSetInsert(pIn1->u.pRowSet, pIn3->u.i);
  }
  break;
}


#ifndef SQLITE_OMIT_TRIGGER

/* Opcode: Program P1 P2 P3 P4 P5
**
** Execute the trigger program passed as P4 (type P4_SUBPROGRAM). 
**
** P1 contains the address of the memory cell that contains the first memory 
** cell in an array of values used as arguments to the sub-program. P2 
** contains the address to jump to if the sub-program throws an IGNORE 
** exception using the RAISE() function. Register P3 contains the address 
** of a memory cell in this (the parent) VM that is used to allocate the 
** memory required by the sub-vdbe at runtime.
**
** P4 is a pointer to the VM containing the trigger program.
**
** If P5 is non-zero, then recursive program invocation is enabled.
*/
case OP_Program: {        /* jump */
  int nMem;               /* Number of memory registers for sub-program */
  int nByte;              /* Bytes of runtime space required for sub-program */
  Mem *pRt;               /* Register to allocate runtime space */
  Mem *pMem;              /* Used to iterate through memory cells */
  Mem *pEnd;              /* Last memory cell in new array */
  VdbeFrame *pFrame;      /* New vdbe frame to execute in */
  SubProgram *pProgram;   /* Sub-program to execute */
  void *t;                /* Token identifying trigger */

  pProgram = pOp->p4.pProgram;
  pRt = &aMem[pOp->p3];
  assert( pProgram->nOp>0 );
  
  /* If the p5 flag is clear, then recursive invocation of triggers is 
  ** disabled for backwards compatibility (p5 is set if this sub-program
  ** is really a trigger, not a foreign key action, and the flag set
  ** and cleared by the "PRAGMA recursive_triggers" command is clear).
  ** 
  ** It is recursive invocation of triggers, at the SQL level, that is 
  ** disabled. In some cases a single trigger may generate more than one 
  ** SubProgram (if the trigger may be executed with more than one different 
  ** ON CONFLICT algorithm). SubProgram structures associated with a
  ** single trigger all have the same value for the SubProgram.token 
  ** variable.  */
  if( pOp->p5 ){
    t = pProgram->token;
    for(pFrame=p->pFrame; pFrame && pFrame->token!=t; pFrame=pFrame->pParent);
    if( pFrame ) break;
  }

  if( p->nFrame>=db->aLimit[SQLITE_LIMIT_TRIGGER_DEPTH] ){
    rc = SQLITE_ERROR;
    sqlite3VdbeError(p, "too many levels of trigger recursion");
    break;
  }

  /* Register pRt is used to store the memory required to save the state
  ** of the current program, and the memory required at runtime to execute
  ** the trigger program. If this trigger has been fired before, then pRt 
  ** is already allocated. Otherwise, it must be initialized.  */
  if( (pRt->flags&MEM_Frame)==0 ){
    /* SubProgram.nMem is set to the number of memory cells used by the 
    ** program stored in SubProgram.aOp. As well as these, one memory
    ** cell is required for each cursor used by the program. Set local
    ** variable nMem (and later, VdbeFrame.nChildMem) to this value.
    */
    nMem = pProgram->nMem + pProgram->nCsr;
    nByte = ROUND8(sizeof(VdbeFrame))
              + nMem * sizeof(Mem)
              + pProgram->nCsr * sizeof(VdbeCursor *)
              + pProgram->nOnce * sizeof(u8);
    pFrame = sqlite3DbMallocZero(db, nByte);
    if( !pFrame ){
      goto no_mem;
    }
    sqlite3VdbeMemRelease(pRt);
    pRt->flags = MEM_Frame;
    pRt->u.pFrame = pFrame;

    pFrame->v = p;
    pFrame->nChildMem = nMem;
    pFrame->nChildCsr = pProgram->nCsr;
    pFrame->pc = (int)(pOp - aOp);
    pFrame->aMem = p->aMem;
    pFrame->nMem = p->nMem;
    pFrame->apCsr = p->apCsr;
    pFrame->nCursor = p->nCursor;
    pFrame->aOp = p->aOp;
    pFrame->nOp = p->nOp;
    pFrame->token = pProgram->token;
    pFrame->aOnceFlag = p->aOnceFlag;
    pFrame->nOnceFlag = p->nOnceFlag;
#ifdef SQLITE_ENABLE_STMT_SCANSTATUS
    pFrame->anExec = p->anExec;
#endif

    pEnd = &VdbeFrameMem(pFrame)[pFrame->nChildMem];
    for(pMem=VdbeFrameMem(pFrame); pMem!=pEnd; pMem++){
      pMem->flags = MEM_Undefined;
      pMem->db = db;
    }
  }else{
    pFrame = pRt->u.pFrame;
    assert( pProgram->nMem+pProgram->nCsr==pFrame->nChildMem );
    assert( pProgram->nCsr==pFrame->nChildCsr );
    assert( (int)(pOp - aOp)==pFrame->pc );
  }

  p->nFrame++;
  pFrame->pParent = p->pFrame;
  pFrame->lastRowid = lastRowid;
  pFrame->nChange = p->nChange;
  pFrame->nDbChange = p->db->nChange;
  p->nChange = 0;
  p->pFrame = pFrame;
  p->aMem = aMem = &VdbeFrameMem(pFrame)[-1];
  p->nMem = pFrame->nChildMem;
  p->nCursor = (u16)pFrame->nChildCsr;
  p->apCsr = (VdbeCursor **)&aMem[p->nMem+1];
  p->aOp = aOp = pProgram->aOp;
  p->nOp = pProgram->nOp;
  p->aOnceFlag = (u8 *)&p->apCsr[p->nCursor];
  p->nOnceFlag = pProgram->nOnce;
#ifdef SQLITE_ENABLE_STMT_SCANSTATUS
  p->anExec = 0;
#endif
  pOp = &aOp[-1];
  memset(p->aOnceFlag, 0, p->nOnceFlag);

  break;
}

/* Opcode: Param P1 P2 * * *
**
** This opcode is only ever present in sub-programs called via the 
** OP_Program instruction. Copy a value currently stored in a memory 
** cell of the calling (parent) frame to cell P2 in the current frames 
** address space. This is used by trigger programs to access the new.* 
** and old.* values.
**
** The address of the cell in the parent frame is determined by adding
** the value of the P1 argument to the value of the P1 argument to the
** calling OP_Program instruction.
*/
case OP_Param: {           /* out2 */
  VdbeFrame *pFrame;
  Mem *pIn;
  pOut = out2Prerelease(p, pOp);
  pFrame = p->pFrame;
  pIn = &pFrame->aMem[pOp->p1 + pFrame->aOp[pFrame->pc].p1];   
  sqlite3VdbeMemShallowCopy(pOut, pIn, MEM_Ephem);
  break;
}

#endif /* #ifndef SQLITE_OMIT_TRIGGER */

#ifndef SQLITE_OMIT_FOREIGN_KEY
/* Opcode: FkCounter P1 P2 * * *
** Synopsis: fkctr[P1]+=P2
**
** Increment a "constraint counter" by P2 (P2 may be negative or positive).
** If P1 is non-zero, the database constraint counter is incremented 
** (deferred foreign key constraints). Otherwise, if P1 is zero, the 
** statement counter is incremented (immediate foreign key constraints).
*/
case OP_FkCounter: {
  if( db->flags & SQLITE_DeferFKs ){
    db->nDeferredImmCons += pOp->p2;
  }else if( pOp->p1 ){
    db->nDeferredCons += pOp->p2;
  }else{
    p->nFkConstraint += pOp->p2;
  }
  break;
}

/* Opcode: FkIfZero P1 P2 * * *
** Synopsis: if fkctr[P1]==0 goto P2
**
** This opcode tests if a foreign key constraint-counter is currently zero.
** If so, jump to instruction P2. Otherwise, fall through to the next 
** instruction.
**
** If P1 is non-zero, then the jump is taken if the database constraint-counter
** is zero (the one that counts deferred constraint violations). If P1 is
** zero, the jump is taken if the statement constraint-counter is zero
** (immediate foreign key constraint violations).
*/
case OP_FkIfZero: {         /* jump */
  if( pOp->p1 ){
    VdbeBranchTaken(db->nDeferredCons==0 && db->nDeferredImmCons==0, 2);
    if( db->nDeferredCons==0 && db->nDeferredImmCons==0 ) goto jump_to_p2;
  }else{
    VdbeBranchTaken(p->nFkConstraint==0 && db->nDeferredImmCons==0, 2);
    if( p->nFkConstraint==0 && db->nDeferredImmCons==0 ) goto jump_to_p2;
  }
  break;
}
#endif /* #ifndef SQLITE_OMIT_FOREIGN_KEY */

#ifndef SQLITE_OMIT_AUTOINCREMENT
/* Opcode: MemMax P1 P2 * * *
** Synopsis: r[P1]=max(r[P1],r[P2])
**
** P1 is a register in the root frame of this VM (the root frame is
** different from the current frame if this instruction is being executed
** within a sub-program). Set the value of register P1 to the maximum of 
** its current value and the value in register P2.
**
** This instruction throws an error if the memory cell is not initially
** an integer.
*/
case OP_MemMax: {        /* in2 */
  VdbeFrame *pFrame;
  if( p->pFrame ){
    for(pFrame=p->pFrame; pFrame->pParent; pFrame=pFrame->pParent);
    pIn1 = &pFrame->aMem[pOp->p1];
  }else{
    pIn1 = &aMem[pOp->p1];
  }
  assert( memIsValid(pIn1) );
  sqlite3VdbeMemIntegerify(pIn1);
  pIn2 = &aMem[pOp->p2];
  sqlite3VdbeMemIntegerify(pIn2);
  if( pIn1->u.i<pIn2->u.i){
    pIn1->u.i = pIn2->u.i;
  }
  break;
}
#endif /* SQLITE_OMIT_AUTOINCREMENT */

/* Opcode: IfPos P1 P2 P3 * *
** Synopsis: if r[P1]>0 then r[P1]-=P3, goto P2
**
** Register P1 must contain an integer.
** If the value of register P1 is 1 or greater, subtract P3 from the
** value in P1 and jump to P2.
**
** If the initial value of register P1 is less than 1, then the
** value is unchanged and control passes through to the next instruction.
*/
case OP_IfPos: {        /* jump, in1 */
  pIn1 = &aMem[pOp->p1];
  assert( pIn1->flags&MEM_Int );
  VdbeBranchTaken( pIn1->u.i>0, 2);
  if( pIn1->u.i>0 ){
    pIn1->u.i -= pOp->p3;
    goto jump_to_p2;
  }
  break;
}

/* Opcode: SetIfNotPos P1 P2 P3 * *
** Synopsis: if r[P1]<=0 then r[P2]=P3
**
** Register P1 must contain an integer.
** If the value of register P1 is not positive (if it is less than 1) then
** set the value of register P2 to be the integer P3.
*/
case OP_SetIfNotPos: {        /* in1, in2 */
  pIn1 = &aMem[pOp->p1];
  assert( pIn1->flags&MEM_Int );
  if( pIn1->u.i<=0 ){
    pOut = out2Prerelease(p, pOp);
    pOut->u.i = pOp->p3;
  }
  break;
}

/* Opcode: IfNotZero P1 P2 P3 * *
** Synopsis: if r[P1]!=0 then r[P1]-=P3, goto P2
**
** Register P1 must contain an integer.  If the content of register P1 is
** initially nonzero, then subtract P3 from the value in register P1 and
** jump to P2.  If register P1 is initially zero, leave it unchanged
** and fall through.
*/
case OP_IfNotZero: {        /* jump, in1 */
  pIn1 = &aMem[pOp->p1];
  assert( pIn1->flags&MEM_Int );
  VdbeBranchTaken(pIn1->u.i<0, 2);
  if( pIn1->u.i ){
     pIn1->u.i -= pOp->p3;
     goto jump_to_p2;
  }
  break;
}

/* Opcode: DecrJumpZero P1 P2 * * *
** Synopsis: if (--r[P1])==0 goto P2
**
** Register P1 must hold an integer.  Decrement the value in register P1
** then jump to P2 if the new value is exactly zero.
*/
case OP_DecrJumpZero: {      /* jump, in1 */
  pIn1 = &aMem[pOp->p1];
  assert( pIn1->flags&MEM_Int );
  pIn1->u.i--;
  VdbeBranchTaken(pIn1->u.i==0, 2);
  if( pIn1->u.i==0 ) goto jump_to_p2;
  break;
}


/* Opcode: JumpZeroIncr P1 P2 * * *
** Synopsis: if (r[P1]++)==0 ) goto P2
**
** The register P1 must contain an integer.  If register P1 is initially
** zero, then jump to P2.  Increment register P1 regardless of whether or
** not the jump is taken.
*/
case OP_JumpZeroIncr: {        /* jump, in1 */
  pIn1 = &aMem[pOp->p1];
  assert( pIn1->flags&MEM_Int );
  VdbeBranchTaken(pIn1->u.i==0, 2);
  if( (pIn1->u.i++)==0 ) goto jump_to_p2;
  break;
}

/* Opcode: AggStep0 * P2 P3 P4 P5
** Synopsis: accum=r[P3] step(r[P2@P5])
**
** Execute the step function for an aggregate.  The
** function has P5 arguments.   P4 is a pointer to the FuncDef
** structure that specifies the function.  Register P3 is the
** accumulator.
**
** The P5 arguments are taken from register P2 and its
** successors.
*/
/* Opcode: AggStep * P2 P3 P4 P5
** Synopsis: accum=r[P3] step(r[P2@P5])
**
** Execute the step function for an aggregate.  The
** function has P5 arguments.   P4 is a pointer to an sqlite3_context
** object that is used to run the function.  Register P3 is
** as the accumulator.
**
** The P5 arguments are taken from register P2 and its
** successors.
**
** This opcode is initially coded as OP_AggStep0.  On first evaluation,
** the FuncDef stored in P4 is converted into an sqlite3_context and
** the opcode is changed.  In this way, the initialization of the
** sqlite3_context only happens once, instead of on each call to the
** step function.
*/
case OP_AggStep0: {
  int n;
  sqlite3_context *pCtx;

  assert( pOp->p4type==P4_FUNCDEF );
  n = pOp->p5;
  assert( pOp->p3>0 && pOp->p3<=(p->nMem-p->nCursor) );
  assert( n==0 || (pOp->p2>0 && pOp->p2+n<=(p->nMem-p->nCursor)+1) );
  assert( pOp->p3<pOp->p2 || pOp->p3>=pOp->p2+n );
  pCtx = sqlite3DbMallocRaw(db, sizeof(*pCtx) + (n-1)*sizeof(sqlite3_value*));
  if( pCtx==0 ) goto no_mem;
  pCtx->pMem = 0;
  pCtx->pFunc = pOp->p4.pFunc;
  pCtx->iOp = (int)(pOp - aOp);
  pCtx->pVdbe = p;
  pCtx->argc = n;
  pOp->p4type = P4_FUNCCTX;
  pOp->p4.pCtx = pCtx;
  pOp->opcode = OP_AggStep;
  /* Fall through into OP_AggStep */
}
case OP_AggStep: {
  int i;
  sqlite3_context *pCtx;
  Mem *pMem;
  Mem t;

  assert( pOp->p4type==P4_FUNCCTX );
  pCtx = pOp->p4.pCtx;
  pMem = &aMem[pOp->p3];

  /* If this function is inside of a trigger, the register array in aMem[]
  ** might change from one evaluation to the next.  The next block of code
  ** checks to see if the register array has changed, and if so it
  ** reinitializes the relavant parts of the sqlite3_context object */
  if( pCtx->pMem != pMem ){
    pCtx->pMem = pMem;
    for(i=pCtx->argc-1; i>=0; i--) pCtx->argv[i] = &aMem[pOp->p2+i];
  }

#ifdef SQLITE_DEBUG
  for(i=0; i<pCtx->argc; i++){
    assert( memIsValid(pCtx->argv[i]) );
    REGISTER_TRACE(pOp->p2+i, pCtx->argv[i]);
  }
#endif

  pMem->n++;
  sqlite3VdbeMemInit(&t, db, MEM_Null);
  pCtx->pOut = &t;
  pCtx->fErrorOrAux = 0;
  pCtx->skipFlag = 0;
  (pCtx->pFunc->xStep)(pCtx,pCtx->argc,pCtx->argv); /* IMP: R-24505-23230 */
  if( pCtx->fErrorOrAux ){
    if( pCtx->isError ){
      sqlite3VdbeError(p, "%s", sqlite3_value_text(&t));
      rc = pCtx->isError;
    }
    sqlite3VdbeMemRelease(&t);
  }else{
    assert( t.flags==MEM_Null );
  }
  if( pCtx->skipFlag ){
    assert( pOp[-1].opcode==OP_CollSeq );
    i = pOp[-1].p1;
    if( i ) sqlite3VdbeMemSetInt64(&aMem[i], 1);
  }
  break;
}

/* Opcode: AggFinal P1 P2 * P4 *
** Synopsis: accum=r[P1] N=P2
**
** Execute the finalizer function for an aggregate.  P1 is
** the memory location that is the accumulator for the aggregate.
**
** P2 is the number of arguments that the step function takes and
** P4 is a pointer to the FuncDef for this function.  The P2
** argument is not used by this opcode.  It is only there to disambiguate
** functions that can take varying numbers of arguments.  The
** P4 argument is only needed for the degenerate case where
** the step function was not previously called.
*/
case OP_AggFinal: {
  Mem *pMem;
  assert( pOp->p1>0 && pOp->p1<=(p->nMem-p->nCursor) );
  pMem = &aMem[pOp->p1];
  assert( (pMem->flags & ~(MEM_Null|MEM_Agg))==0 );
  rc = sqlite3VdbeMemFinalize(pMem, pOp->p4.pFunc);
  if( rc ){
    sqlite3VdbeError(p, "%s", sqlite3_value_text(pMem));
  }
  sqlite3VdbeChangeEncoding(pMem, encoding);
  UPDATE_MAX_BLOBSIZE(pMem);
  if( sqlite3VdbeMemTooBig(pMem) ){
    goto too_big;
  }
  break;
}

#ifndef SQLITE_OMIT_WAL
/* Opcode: Checkpoint P1 P2 P3 * *
**
** Checkpoint database P1. This is a no-op if P1 is not currently in
** WAL mode. Parameter P2 is one of SQLITE_CHECKPOINT_PASSIVE, FULL,
** RESTART, or TRUNCATE.  Write 1 or 0 into mem[P3] if the checkpoint returns
** SQLITE_BUSY or not, respectively.  Write the number of pages in the
** WAL after the checkpoint into mem[P3+1] and the number of pages
** in the WAL that have been checkpointed after the checkpoint
** completes into mem[P3+2].  However on an error, mem[P3+1] and
** mem[P3+2] are initialized to -1.
*/
case OP_Checkpoint: {
  int i;                          /* Loop counter */
  int aRes[3];                    /* Results */
  Mem *pMem;                      /* Write results here */

  assert( p->readOnly==0 );
  aRes[0] = 0;
  aRes[1] = aRes[2] = -1;
  assert( pOp->p2==SQLITE_CHECKPOINT_PASSIVE
       || pOp->p2==SQLITE_CHECKPOINT_FULL
       || pOp->p2==SQLITE_CHECKPOINT_RESTART
       || pOp->p2==SQLITE_CHECKPOINT_TRUNCATE
  );
  rc = sqlite3Checkpoint(db, pOp->p1, pOp->p2, &aRes[1], &aRes[2]);
  if( rc==SQLITE_BUSY ){
    rc = SQLITE_OK;
    aRes[0] = 1;
  }
  for(i=0, pMem = &aMem[pOp->p3]; i<3; i++, pMem++){
    sqlite3VdbeMemSetInt64(pMem, (i64)aRes[i]);
  }    
  break;
};  
#endif

#ifndef SQLITE_OMIT_PRAGMA
/* Opcode: JournalMode P1 P2 P3 * *
**
** Change the journal mode of database P1 to P3. P3 must be one of the
** PAGER_JOURNALMODE_XXX values. If changing between the various rollback
** modes (delete, truncate, persist, off and memory), this is a simple
** operation. No IO is required.
**
** If changing into or out of WAL mode the procedure is more complicated.
**
** Write a string containing the final journal-mode to register P2.
*/
case OP_JournalMode: {    /* out2 */
  Btree *pBt;                     /* Btree to change journal mode of */
  Pager *pPager;                  /* Pager associated with pBt */
  int eNew;                       /* New journal mode */
  int eOld;                       /* The old journal mode */
#ifndef SQLITE_OMIT_WAL
  const char *zFilename;          /* Name of database file for pPager */
#endif

  pOut = out2Prerelease(p, pOp);
  eNew = pOp->p3;
  assert( eNew==PAGER_JOURNALMODE_DELETE 
       || eNew==PAGER_JOURNALMODE_TRUNCATE 
       || eNew==PAGER_JOURNALMODE_PERSIST 
       || eNew==PAGER_JOURNALMODE_OFF
       || eNew==PAGER_JOURNALMODE_MEMORY
       || eNew==PAGER_JOURNALMODE_WAL
       || eNew==PAGER_JOURNALMODE_QUERY
  );
  assert( pOp->p1>=0 && pOp->p1<db->nDb );
  assert( p->readOnly==0 );

  pBt = db->aDb[pOp->p1].pBt;
  pPager = sqlite3BtreePager(pBt);
  eOld = sqlite3PagerGetJournalMode(pPager);
  if( eNew==PAGER_JOURNALMODE_QUERY ) eNew = eOld;
  if( !sqlite3PagerOkToChangeJournalMode(pPager) ) eNew = eOld;

#ifndef SQLITE_OMIT_WAL
  zFilename = sqlite3PagerFilename(pPager, 1);

  /* Do not allow a transition to journal_mode=WAL for a database
  ** in temporary storage or if the VFS does not support shared memory 
  */
  if( eNew==PAGER_JOURNALMODE_WAL
   && (sqlite3Strlen30(zFilename)==0           /* Temp file */
       || !sqlite3PagerWalSupported(pPager))   /* No shared-memory support */
  ){
    eNew = eOld;
  }

  if( (eNew!=eOld)
   && (eOld==PAGER_JOURNALMODE_WAL || eNew==PAGER_JOURNALMODE_WAL)
  ){
    if( !db->autoCommit || db->nVdbeRead>1 ){
      rc = SQLITE_ERROR;
      sqlite3VdbeError(p,
          "cannot change %s wal mode from within a transaction",
          (eNew==PAGER_JOURNALMODE_WAL ? "into" : "out of")
      );
      break;
    }else{
 
      if( eOld==PAGER_JOURNALMODE_WAL ){
        /* If leaving WAL mode, close the log file. If successful, the call
        ** to PagerCloseWal() checkpoints and deletes the write-ahead-log 
        ** file. An EXCLUSIVE lock may still be held on the database file 
        ** after a successful return. 
        */
        rc = sqlite3PagerCloseWal(pPager);
        if( rc==SQLITE_OK ){
          sqlite3PagerSetJournalMode(pPager, eNew);
        }
      }else if( eOld==PAGER_JOURNALMODE_MEMORY ){
        /* Cannot transition directly from MEMORY to WAL.  Use mode OFF
        ** as an intermediate */
        sqlite3PagerSetJournalMode(pPager, PAGER_JOURNALMODE_OFF);
      }
  
      /* Open a transaction on the database file. Regardless of the journal
      ** mode, this transaction always uses a rollback journal.
      */
      assert( sqlite3BtreeIsInTrans(pBt)==0 );
      if( rc==SQLITE_OK ){
        rc = sqlite3BtreeSetVersion(pBt, (eNew==PAGER_JOURNALMODE_WAL ? 2 : 1));
      }
    }
  }
#endif /* ifndef SQLITE_OMIT_WAL */

  if( rc ){
    eNew = eOld;
  }
  eNew = sqlite3PagerSetJournalMode(pPager, eNew);

  pOut->flags = MEM_Str|MEM_Static|MEM_Term;
  pOut->z = (char *)sqlite3JournalModename(eNew);
  pOut->n = sqlite3Strlen30(pOut->z);
  pOut->enc = SQLITE_UTF8;
  sqlite3VdbeChangeEncoding(pOut, encoding);
  break;
};
#endif /* SQLITE_OMIT_PRAGMA */

#if !defined(SQLITE_OMIT_VACUUM) && !defined(SQLITE_OMIT_ATTACH)
/* Opcode: Vacuum * * * * *
**
** Vacuum the entire database.  This opcode will cause other virtual
** machines to be created and run.  It may not be called from within
** a transaction.
*/
case OP_Vacuum: {
  assert( p->readOnly==0 );
  rc = sqlite3RunVacuum(&p->zErrMsg, db);
  break;
}
#endif

#if !defined(SQLITE_OMIT_AUTOVACUUM)
/* Opcode: IncrVacuum P1 P2 * * *
**
** Perform a single step of the incremental vacuum procedure on
** the P1 database. If the vacuum has finished, jump to instruction
** P2. Otherwise, fall through to the next instruction.
*/
case OP_IncrVacuum: {        /* jump */
  Btree *pBt;

  assert( pOp->p1>=0 && pOp->p1<db->nDb );
  assert( DbMaskTest(p->btreeMask, pOp->p1) );
  assert( p->readOnly==0 );
  pBt = db->aDb[pOp->p1].pBt;
  rc = sqlite3BtreeIncrVacuum(pBt);
  VdbeBranchTaken(rc==SQLITE_DONE,2);
  if( rc==SQLITE_DONE ){
    rc = SQLITE_OK;
    goto jump_to_p2;
  }
  break;
}
#endif

/* Opcode: Expire P1 * * * *
**
** Cause precompiled statements to expire.  When an expired statement
** is executed using sqlite3_step() it will either automatically
** reprepare itself (if it was originally created using sqlite3_prepare_v2())
** or it will fail with SQLITE_SCHEMA.
** 
** If P1 is 0, then all SQL statements become expired. If P1 is non-zero,
** then only the currently executing statement is expired.
*/
case OP_Expire: {
  if( !pOp->p1 ){
    sqlite3ExpirePreparedStatements(db);
  }else{
    p->expired = 1;
  }
  break;
}

#ifndef SQLITE_OMIT_SHARED_CACHE
/* Opcode: TableLock P1 P2 P3 P4 *
** Synopsis: iDb=P1 root=P2 write=P3
**
** Obtain a lock on a particular table. This instruction is only used when
** the shared-cache feature is enabled. 
**
** P1 is the index of the database in sqlite3.aDb[] of the database
** on which the lock is acquired.  A readlock is obtained if P3==0 or
** a write lock if P3==1.
**
** P2 contains the root-page of the table to lock.
**
** P4 contains a pointer to the name of the table being locked. This is only
** used to generate an error message if the lock cannot be obtained.
*/
case OP_TableLock: {
  u8 isWriteLock = (u8)pOp->p3;
  if( isWriteLock || 0==(db->flags&SQLITE_ReadUncommitted) ){
    int p1 = pOp->p1; 
    assert( p1>=0 && p1<db->nDb );
    assert( DbMaskTest(p->btreeMask, p1) );
    assert( isWriteLock==0 || isWriteLock==1 );
    rc = sqlite3BtreeLockTable(db->aDb[p1].pBt, pOp->p2, isWriteLock);
    if( (rc&0xFF)==SQLITE_LOCKED ){
      const char *z = pOp->p4.z;
      sqlite3VdbeError(p, "database table is locked: %s", z);
    }
  }
  break;
}
#endif /* SQLITE_OMIT_SHARED_CACHE */

#ifndef SQLITE_OMIT_VIRTUALTABLE
/* Opcode: VBegin * * * P4 *
**
** P4 may be a pointer to an sqlite3_vtab structure. If so, call the 
** xBegin method for that table.
**
** Also, whether or not P4 is set, check that this is not being called from
** within a callback to a virtual table xSync() method. If it is, the error
** code will be set to SQLITE_LOCKED.
*/
case OP_VBegin: {
  VTable *pVTab;
  pVTab = pOp->p4.pVtab;
  rc = sqlite3VtabBegin(db, pVTab);
  if( pVTab ) sqlite3VtabImportErrmsg(p, pVTab->pVtab);
  break;
}
#endif /* SQLITE_OMIT_VIRTUALTABLE */

#ifndef SQLITE_OMIT_VIRTUALTABLE
/* Opcode: VCreate P1 P2 * * *
**
** P2 is a register that holds the name of a virtual table in database 
** P1. Call the xCreate method for that table.
*/
case OP_VCreate: {
  Mem sMem;          /* For storing the record being decoded */
  const char *zTab;  /* Name of the virtual table */

  memset(&sMem, 0, sizeof(sMem));
  sMem.db = db;
  /* Because P2 is always a static string, it is impossible for the
  ** sqlite3VdbeMemCopy() to fail */
  assert( (aMem[pOp->p2].flags & MEM_Str)!=0 );
  assert( (aMem[pOp->p2].flags & MEM_Static)!=0 );
  rc = sqlite3VdbeMemCopy(&sMem, &aMem[pOp->p2]);
  assert( rc==SQLITE_OK );
  zTab = (const char*)sqlite3_value_text(&sMem);
  assert( zTab || db->mallocFailed );
  if( zTab ){
    rc = sqlite3VtabCallCreate(db, pOp->p1, zTab, &p->zErrMsg);
  }
  sqlite3VdbeMemRelease(&sMem);
  break;
}
#endif /* SQLITE_OMIT_VIRTUALTABLE */

#ifndef SQLITE_OMIT_VIRTUALTABLE
/* Opcode: VDestroy P1 * * P4 *
**
** P4 is the name of a virtual table in database P1.  Call the xDestroy method
** of that table.
*/
case OP_VDestroy: {
  db->nVDestroy++;
  rc = sqlite3VtabCallDestroy(db, pOp->p1, pOp->p4.z);
  db->nVDestroy--;
  break;
}
#endif /* SQLITE_OMIT_VIRTUALTABLE */

#ifndef SQLITE_OMIT_VIRTUALTABLE
/* Opcode: VOpen P1 * * P4 *
**
** P4 is a pointer to a virtual table object, an sqlite3_vtab structure.
** P1 is a cursor number.  This opcode opens a cursor to the virtual
** table and stores that cursor in P1.
*/
case OP_VOpen: {
  VdbeCursor *pCur;
  sqlite3_vtab_cursor *pVCur;
  sqlite3_vtab *pVtab;
  const sqlite3_module *pModule;

  assert( p->bIsReader );
  pCur = 0;
  pVCur = 0;
  pVtab = pOp->p4.pVtab->pVtab;
  if( pVtab==0 || NEVER(pVtab->pModule==0) ){
    rc = SQLITE_LOCKED;
    break;
  }
  pModule = pVtab->pModule;
  rc = pModule->xOpen(pVtab, &pVCur);
  sqlite3VtabImportErrmsg(p, pVtab);
  if( SQLITE_OK==rc ){
    /* Initialize sqlite3_vtab_cursor base class */
    pVCur->pVtab = pVtab;

    /* Initialize vdbe cursor object */
    pCur = allocateCursor(p, pOp->p1, 0, -1, CURTYPE_VTAB);
    if( pCur ){
      pCur->uc.pVCur = pVCur;
      pVtab->nRef++;
    }else{
      assert( db->mallocFailed );
      pModule->xClose(pVCur);
      goto no_mem;
    }
  }
  break;
}
#endif /* SQLITE_OMIT_VIRTUALTABLE */

#ifndef SQLITE_OMIT_VIRTUALTABLE
/* Opcode: VFilter P1 P2 P3 P4 *
** Synopsis: iplan=r[P3] zplan='P4'
**
** P1 is a cursor opened using VOpen.  P2 is an address to jump to if
** the filtered result set is empty.
**
** P4 is either NULL or a string that was generated by the xBestIndex
** method of the module.  The interpretation of the P4 string is left
** to the module implementation.
**
** This opcode invokes the xFilter method on the virtual table specified
** by P1.  The integer query plan parameter to xFilter is stored in register
** P3. Register P3+1 stores the argc parameter to be passed to the
** xFilter method. Registers P3+2..P3+1+argc are the argc
** additional parameters which are passed to
** xFilter as argv. Register P3+2 becomes argv[0] when passed to xFilter.
**
** A jump is made to P2 if the result set after filtering would be empty.
*/
case OP_VFilter: {   /* jump */
  int nArg;
  int iQuery;
  const sqlite3_module *pModule;
  Mem *pQuery;
  Mem *pArgc;
  sqlite3_vtab_cursor *pVCur;
  sqlite3_vtab *pVtab;
  VdbeCursor *pCur;
  int res;
  int i;
  Mem **apArg;

  pQuery = &aMem[pOp->p3];
  pArgc = &pQuery[1];
  pCur = p->apCsr[pOp->p1];
  assert( memIsValid(pQuery) );
  REGISTER_TRACE(pOp->p3, pQuery);
  assert( pCur->eCurType==CURTYPE_VTAB );
  pVCur = pCur->uc.pVCur;
  pVtab = pVCur->pVtab;
  pModule = pVtab->pModule;

  /* Grab the index number and argc parameters */
  assert( (pQuery->flags&MEM_Int)!=0 && pArgc->flags==MEM_Int );
  nArg = (int)pArgc->u.i;
  iQuery = (int)pQuery->u.i;

  /* Invoke the xFilter method */
  res = 0;
  apArg = p->apArg;
  for(i = 0; i<nArg; i++){
    apArg[i] = &pArgc[i+1];
  }
  rc = pModule->xFilter(pVCur, iQuery, pOp->p4.z, nArg, apArg);
  sqlite3VtabImportErrmsg(p, pVtab);
  if( rc==SQLITE_OK ){
    res = pModule->xEof(pVCur);
  }
  pCur->nullRow = 0;
  VdbeBranchTaken(res!=0,2);
  if( res ) goto jump_to_p2;
  break;
}
#endif /* SQLITE_OMIT_VIRTUALTABLE */

#ifndef SQLITE_OMIT_VIRTUALTABLE
/* Opcode: VColumn P1 P2 P3 * *
** Synopsis: r[P3]=vcolumn(P2)
**
** Store the value of the P2-th column of
** the row of the virtual-table that the 
** P1 cursor is pointing to into register P3.
*/
case OP_VColumn: {
  sqlite3_vtab *pVtab;
  const sqlite3_module *pModule;
  Mem *pDest;
  sqlite3_context sContext;

  VdbeCursor *pCur = p->apCsr[pOp->p1];
  assert( pCur->eCurType==CURTYPE_VTAB );
  assert( pOp->p3>0 && pOp->p3<=(p->nMem-p->nCursor) );
  pDest = &aMem[pOp->p3];
  memAboutToChange(p, pDest);
  if( pCur->nullRow ){
    sqlite3VdbeMemSetNull(pDest);
    break;
  }
  pVtab = pCur->uc.pVCur->pVtab;
  pModule = pVtab->pModule;
  assert( pModule->xColumn );
  memset(&sContext, 0, sizeof(sContext));
  sContext.pOut = pDest;
  MemSetTypeFlag(pDest, MEM_Null);
  rc = pModule->xColumn(pCur->uc.pVCur, &sContext, pOp->p2);
  sqlite3VtabImportErrmsg(p, pVtab);
  if( sContext.isError ){
    rc = sContext.isError;
  }
  sqlite3VdbeChangeEncoding(pDest, encoding);
  REGISTER_TRACE(pOp->p3, pDest);
  UPDATE_MAX_BLOBSIZE(pDest);

  if( sqlite3VdbeMemTooBig(pDest) ){
    goto too_big;
  }
  break;
}
#endif /* SQLITE_OMIT_VIRTUALTABLE */

#ifndef SQLITE_OMIT_VIRTUALTABLE
/* Opcode: VNext P1 P2 * * *
**
** Advance virtual table P1 to the next row in its result set and
** jump to instruction P2.  Or, if the virtual table has reached
** the end of its result set, then fall through to the next instruction.
*/
case OP_VNext: {   /* jump */
  sqlite3_vtab *pVtab;
  const sqlite3_module *pModule;
  int res;
  VdbeCursor *pCur;

  res = 0;
  pCur = p->apCsr[pOp->p1];
  assert( pCur->eCurType==CURTYPE_VTAB );
  if( pCur->nullRow ){
    break;
  }
  pVtab = pCur->uc.pVCur->pVtab;
  pModule = pVtab->pModule;
  assert( pModule->xNext );

  /* Invoke the xNext() method of the module. There is no way for the
  ** underlying implementation to return an error if one occurs during
  ** xNext(). Instead, if an error occurs, true is returned (indicating that 
  ** data is available) and the error code returned when xColumn or
  ** some other method is next invoked on the save virtual table cursor.
  */
  rc = pModule->xNext(pCur->uc.pVCur);
  sqlite3VtabImportErrmsg(p, pVtab);
  if( rc==SQLITE_OK ){
    res = pModule->xEof(pCur->uc.pVCur);
  }
  VdbeBranchTaken(!res,2);
  if( !res ){
    /* If there is data, jump to P2 */
    goto jump_to_p2_and_check_for_interrupt;
  }
  goto check_for_interrupt;
}
#endif /* SQLITE_OMIT_VIRTUALTABLE */

#ifndef SQLITE_OMIT_VIRTUALTABLE
/* Opcode: VRename P1 * * P4 *
**
** P4 is a pointer to a virtual table object, an sqlite3_vtab structure.
** This opcode invokes the corresponding xRename method. The value
** in register P1 is passed as the zName argument to the xRename method.
*/
case OP_VRename: {
  sqlite3_vtab *pVtab;
  Mem *pName;

  pVtab = pOp->p4.pVtab->pVtab;
  pName = &aMem[pOp->p1];
  assert( pVtab->pModule->xRename );
  assert( memIsValid(pName) );
  assert( p->readOnly==0 );
  REGISTER_TRACE(pOp->p1, pName);
  assert( pName->flags & MEM_Str );
  testcase( pName->enc==SQLITE_UTF8 );
  testcase( pName->enc==SQLITE_UTF16BE );
  testcase( pName->enc==SQLITE_UTF16LE );
  rc = sqlite3VdbeChangeEncoding(pName, SQLITE_UTF8);
  if( rc==SQLITE_OK ){
    rc = pVtab->pModule->xRename(pVtab, pName->z);
    sqlite3VtabImportErrmsg(p, pVtab);
    p->expired = 0;
  }
  break;
}
#endif

#ifndef SQLITE_OMIT_VIRTUALTABLE
/* Opcode: VUpdate P1 P2 P3 P4 P5
** Synopsis: data=r[P3@P2]
**
** P4 is a pointer to a virtual table object, an sqlite3_vtab structure.
** This opcode invokes the corresponding xUpdate method. P2 values
** are contiguous memory cells starting at P3 to pass to the xUpdate 
** invocation. The value in register (P3+P2-1) corresponds to the 
** p2th element of the argv array passed to xUpdate.
**
** The xUpdate method will do a DELETE or an INSERT or both.
** The argv[0] element (which corresponds to memory cell P3)
** is the rowid of a row to delete.  If argv[0] is NULL then no 
** deletion occurs.  The argv[1] element is the rowid of the new 
** row.  This can be NULL to have the virtual table select the new 
** rowid for itself.  The subsequent elements in the array are 
** the values of columns in the new row.
**
** If P2==1 then no insert is performed.  argv[0] is the rowid of
** a row to delete.
**
** P1 is a boolean flag. If it is set to true and the xUpdate call
** is successful, then the value returned by sqlite3_last_insert_rowid() 
** is set to the value of the rowid for the row just inserted.
**
** P5 is the error actions (OE_Replace, OE_Fail, OE_Ignore, etc) to
** apply in the case of a constraint failure on an insert or update.
*/
case OP_VUpdate: {
  sqlite3_vtab *pVtab;
  const sqlite3_module *pModule;
  int nArg;
  int i;
  sqlite_int64 rowid;
  Mem **apArg;
  Mem *pX;

  assert( pOp->p2==1        || pOp->p5==OE_Fail   || pOp->p5==OE_Rollback 
       || pOp->p5==OE_Abort || pOp->p5==OE_Ignore || pOp->p5==OE_Replace
  );
  assert( p->readOnly==0 );
  pVtab = pOp->p4.pVtab->pVtab;
  if( pVtab==0 || NEVER(pVtab->pModule==0) ){
    rc = SQLITE_LOCKED;
    break;
  }
  pModule = pVtab->pModule;
  nArg = pOp->p2;
  assert( pOp->p4type==P4_VTAB );
  if( ALWAYS(pModule->xUpdate) ){
    u8 vtabOnConflict = db->vtabOnConflict;
    apArg = p->apArg;
    pX = &aMem[pOp->p3];
    for(i=0; i<nArg; i++){
      assert( memIsValid(pX) );
      memAboutToChange(p, pX);
      apArg[i] = pX;
      pX++;
    }
    db->vtabOnConflict = pOp->p5;
    rc = pModule->xUpdate(pVtab, nArg, apArg, &rowid);
    db->vtabOnConflict = vtabOnConflict;
    sqlite3VtabImportErrmsg(p, pVtab);
    if( rc==SQLITE_OK && pOp->p1 ){
      assert( nArg>1 && apArg[0] && (apArg[0]->flags&MEM_Null) );
      db->lastRowid = lastRowid = rowid;
    }
    if( (rc&0xff)==SQLITE_CONSTRAINT && pOp->p4.pVtab->bConstraint ){
      if( pOp->p5==OE_Ignore ){
        rc = SQLITE_OK;
      }else{
        p->errorAction = ((pOp->p5==OE_Replace) ? OE_Abort : pOp->p5);
      }
    }else{
      p->nChange++;
    }
  }
  break;
}
#endif /* SQLITE_OMIT_VIRTUALTABLE */

#ifndef  SQLITE_OMIT_PAGER_PRAGMAS
/* Opcode: Pagecount P1 P2 * * *
**
** Write the current number of pages in database P1 to memory cell P2.
*/
case OP_Pagecount: {            /* out2 */
  pOut = out2Prerelease(p, pOp);
  pOut->u.i = sqlite3BtreeLastPage(db->aDb[pOp->p1].pBt);
  break;
}
#endif


#ifndef  SQLITE_OMIT_PAGER_PRAGMAS
/* Opcode: MaxPgcnt P1 P2 P3 * *
**
** Try to set the maximum page count for database P1 to the value in P3.
** Do not let the maximum page count fall below the current page count and
** do not change the maximum page count value if P3==0.
**
** Store the maximum page count after the change in register P2.
*/
case OP_MaxPgcnt: {            /* out2 */
  unsigned int newMax;
  Btree *pBt;

  pOut = out2Prerelease(p, pOp);
  pBt = db->aDb[pOp->p1].pBt;
  newMax = 0;
  if( pOp->p3 ){
    newMax = sqlite3BtreeLastPage(pBt);
    if( newMax < (unsigned)pOp->p3 ) newMax = (unsigned)pOp->p3;
  }
  pOut->u.i = sqlite3BtreeMaxPageCount(pBt, newMax);
  break;
}
#endif


/* Opcode: Init * P2 * P4 *
** Synopsis:  Start at P2
**
** Programs contain a single instance of this opcode as the very first
** opcode.
**
** If tracing is enabled (by the sqlite3_trace()) interface, then
** the UTF-8 string contained in P4 is emitted on the trace callback.
** Or if P4 is blank, use the string returned by sqlite3_sql().
**
** If P2 is not zero, jump to instruction P2.
*/
case OP_Init: {          /* jump */
  char *zTrace;
  char *z;

#ifndef SQLITE_OMIT_TRACE
  if( db->xTrace
   && !p->doingRerun
   && (zTrace = (pOp->p4.z ? pOp->p4.z : p->zSql))!=0
  ){
    z = sqlite3VdbeExpandSql(p, zTrace);
    db->xTrace(db->pTraceArg, z);
    sqlite3DbFree(db, z);
  }
#ifdef SQLITE_USE_FCNTL_TRACE
  zTrace = (pOp->p4.z ? pOp->p4.z : p->zSql);
  if( zTrace ){
    int i;
    for(i=0; i<db->nDb; i++){
      if( DbMaskTest(p->btreeMask, i)==0 ) continue;
      sqlite3_file_control(db, db->aDb[i].zName, SQLITE_FCNTL_TRACE, zTrace);
    }
  }
#endif /* SQLITE_USE_FCNTL_TRACE */
#ifdef SQLITE_DEBUG
  if( (db->flags & SQLITE_SqlTrace)!=0
   && (zTrace = (pOp->p4.z ? pOp->p4.z : p->zSql))!=0
  ){
    sqlite3DebugPrintf("SQL-trace: %s\n", zTrace);
  }
#endif /* SQLITE_DEBUG */
#endif /* SQLITE_OMIT_TRACE */
  if( pOp->p2 ) goto jump_to_p2;
  break;
}

#ifdef SQLITE_ENABLE_CURSOR_HINTS
/* Opcode: CursorHint P1 * * P4 *
**
** Provide a hint to cursor P1 that it only needs to return rows that
** satisfy the Expr in P4.  TK_REGISTER terms in the P4 expression refer
** to values currently held in registers.  TK_COLUMN terms in the P4
** expression refer to columns in the b-tree to which cursor P1 is pointing.
*/
case OP_CursorHint: {
  VdbeCursor *pC;

  assert( pOp->p1>=0 && pOp->p1<p->nCursor );
  assert( pOp->p4type==P4_EXPR );
  pC = p->apCsr[pOp->p1];
  if( pC ){
    assert( pC->eCurType==CURTYPE_BTREE );
    sqlite3BtreeCursorHint(pC->uc.pCursor, BTREE_HINT_RANGE,
                           pOp->p4.pExpr, aMem);
  }
  break;
}
#endif /* SQLITE_ENABLE_CURSOR_HINTS */

/* Opcode: Noop * * * * *
**
** Do nothing.  This instruction is often useful as a jump
** destination.
*/
/*
** The magic Explain opcode are only inserted when explain==2 (which
** is to say when the EXPLAIN QUERY PLAN syntax is used.)
** This opcode records information from the optimizer.  It is the
** the same as a no-op.  This opcodesnever appears in a real VM program.
*/
default: {          /* This is really OP_Noop and OP_Explain */
  assert( pOp->opcode==OP_Noop || pOp->opcode==OP_Explain );
  break;
}

/*****************************************************************************
** The cases of the switch statement above this line should all be indented
** by 6 spaces.  But the left-most 6 spaces have been removed to improve the
** readability.  From this point on down, the normal indentation rules are
** restored.
*****************************************************************************/
    }

#ifdef VDBE_PROFILE
    {
      u64 endTime = sqlite3Hwtime();
      if( endTime>start ) pOrigOp->cycles += endTime - start;
      pOrigOp->cnt++;
    }
#endif

    /* The following code adds nothing to the actual functionality
    ** of the program.  It is only here for testing and debugging.
    ** On the other hand, it does burn CPU cycles every time through
    ** the evaluator loop.  So we can leave it out when NDEBUG is defined.
    */
#ifndef NDEBUG
    assert( pOp>=&aOp[-1] && pOp<&aOp[p->nOp-1] );

#ifdef SQLITE_DEBUG
    if( db->flags & SQLITE_VdbeTrace ){
      if( rc!=0 ) printf("rc=%d\n",rc);
      if( pOrigOp->opflags & (OPFLG_OUT2) ){
        registerTrace(pOrigOp->p2, &aMem[pOrigOp->p2]);
      }
      if( pOrigOp->opflags & OPFLG_OUT3 ){
        registerTrace(pOrigOp->p3, &aMem[pOrigOp->p3]);
      }
    }
#endif  /* SQLITE_DEBUG */
#endif  /* NDEBUG */
  }  /* The end of the for(;;) loop the loops through opcodes */

  /* If we reach this point, it means that execution is finished with
  ** an error of some kind.
  */
vdbe_error_halt:
  assert( rc );
  p->rc = rc;
  testcase( sqlite3GlobalConfig.xLog!=0 );
  sqlite3_log(rc, "statement aborts at %d: [%s] %s", 
                   (int)(pOp - aOp), p->zSql, p->zErrMsg);
  sqlite3VdbeHalt(p);
  if( rc==SQLITE_IOERR_NOMEM ) db->mallocFailed = 1;
  rc = SQLITE_ERROR;
  if( resetSchemaOnFault>0 ){
    sqlite3ResetOneSchema(db, resetSchemaOnFault-1);
  }

  /* This is the only way out of this procedure.  We have to
  ** release the mutexes on btrees that were acquired at the
  ** top. */
vdbe_return:
  db->lastRowid = lastRowid;
  testcase( nVmStep>0 );
  p->aCounter[SQLITE_STMTSTATUS_VM_STEP] += (int)nVmStep;
  sqlite3VdbeLeave(p);
  return rc;

  /* Jump to here if a string or blob larger than SQLITE_MAX_LENGTH
  ** is encountered.
  */
too_big:
  sqlite3VdbeError(p, "string or blob too big");
  rc = SQLITE_TOOBIG;
  goto vdbe_error_halt;

  /* Jump to here if a malloc() fails.
  */
no_mem:
  db->mallocFailed = 1;
  sqlite3VdbeError(p, "out of memory");
  rc = SQLITE_NOMEM;
  goto vdbe_error_halt;

  /* Jump to here for any other kind of fatal error.  The "rc" variable
  ** should hold the error number.
  */
abort_due_to_error:
  assert( p->zErrMsg==0 );
  if( db->mallocFailed ) rc = SQLITE_NOMEM;
  if( rc!=SQLITE_IOERR_NOMEM ){
    sqlite3VdbeError(p, "%s", sqlite3ErrStr(rc));
  }
  goto vdbe_error_halt;

  /* Jump to here if the sqlite3_interrupt() API sets the interrupt
  ** flag.
  */
abort_due_to_interrupt:
  assert( db->u1.isInterrupted );
  rc = SQLITE_INTERRUPT;
  p->rc = rc;
  sqlite3VdbeError(p, "%s", sqlite3ErrStr(rc));
  goto vdbe_error_halt;
}<|MERGE_RESOLUTION|>--- conflicted
+++ resolved
@@ -4399,22 +4399,13 @@
   assert( pC->uc.pCursor!=0 );
   assert( pC->deferredMoveto==0 );
 
-<<<<<<< HEAD
-=======
-  hasUpdateCallback = db->xUpdateCallback && pOp->p4.z && pC->isTable;
-  if( pOp->p5 && hasUpdateCallback ){
-    sqlite3BtreeKeySize(pC->uc.pCursor, &pC->movetoTarget);
-  }
->>>>>>> f7ce4291
-
 #ifdef SQLITE_DEBUG
   if( pOp->p4type==P4_TABLE && HasRowid(pOp->p4.pTab) && pOp->p5==0 ){
     /* If p5 is zero, the seek operation that positioned the cursor prior to
     ** OP_Delete will have also set the pC->movetoTarget field to the rowid of
     ** the row that is being deleted */
     i64 iKey = 0;
-<<<<<<< HEAD
-    sqlite3BtreeKeySize(pC->pCursor, &iKey);
+    sqlite3BtreeKeySize(pC->uc.pCursor, &iKey);
     assert( pC->movetoTarget==iKey );
   }
 #endif
@@ -4429,7 +4420,7 @@
     zDb = db->aDb[pC->iDb].zName;
     pTab = pOp->p4.pTab;
     if( pOp->p5 && pC->isTable ){
-      sqlite3BtreeKeySize(pC->pCursor, &pC->movetoTarget);
+      sqlite3BtreeKeySize(pC->uc.pCursor, &pC->movetoTarget);
     }
   }
 
@@ -4442,10 +4433,6 @@
         zDb, pTab, pC->movetoTarget,
         pOp->p3
     );
-=======
-    sqlite3BtreeKeySize(pC->uc.pCursor, &iKey);
-    assert( pC->movetoTarget==iKey ); 
->>>>>>> f7ce4291
   }
 #endif
 
