/*
**
** The author disclaims copyright to this source code.  In place of
** a legal notice, here is a blessing:
**
**    May you do good and not evil.
**    May you find forgiveness for yourself and forgive others.
**    May you share freely, never taking more than you give.
**
*************************************************************************
** This file contains code used by the compiler to add foreign key
** support to compiled SQL statements.
*/
#include "sqliteInt.h"

#ifndef SQLITE_OMIT_FOREIGN_KEY
#ifndef SQLITE_OMIT_TRIGGER

/*
** Deferred and Immediate FKs
** --------------------------
**
** Foreign keys in SQLite come in two flavours: deferred and immediate.
** If an immediate foreign key constraint is violated,
** SQLITE_CONSTRAINT_FOREIGNKEY is returned and the current
** statement transaction rolled back. If a 
** deferred foreign key constraint is violated, no action is taken 
** immediately. However if the application attempts to commit the 
** transaction before fixing the constraint violation, the attempt fails.
**
** Deferred constraints are implemented using a simple counter associated
** with the database handle. The counter is set to zero each time a 
** database transaction is opened. Each time a statement is executed 
** that causes a foreign key violation, the counter is incremented. Each
** time a statement is executed that removes an existing violation from
** the database, the counter is decremented. When the transaction is
** committed, the commit fails if the current value of the counter is
** greater than zero. This scheme has two big drawbacks:
**
**   * When a commit fails due to a deferred foreign key constraint, 
**     there is no way to tell which foreign constraint is not satisfied,
**     or which row it is not satisfied for.
**
**   * If the database contains foreign key violations when the 
**     transaction is opened, this may cause the mechanism to malfunction.
**
** Despite these problems, this approach is adopted as it seems simpler
** than the alternatives.
**
** INSERT operations:
**
**   I.1) For each FK for which the table is the child table, search
**        the parent table for a match. If none is found increment the
**        constraint counter.
**
**   I.2) For each FK for which the table is the parent table, 
**        search the child table for rows that correspond to the new
**        row in the parent table. Decrement the counter for each row
**        found (as the constraint is now satisfied).
**
** DELETE operations:
**
**   D.1) For each FK for which the table is the child table, 
**        search the parent table for a row that corresponds to the 
**        deleted row in the child table. If such a row is not found, 
**        decrement the counter.
**
**   D.2) For each FK for which the table is the parent table, search 
**        the child table for rows that correspond to the deleted row 
**        in the parent table. For each found increment the counter.
**
** UPDATE operations:
**
**   An UPDATE command requires that all 4 steps above are taken, but only
**   for FK constraints for which the affected columns are actually 
**   modified (values must be compared at runtime).
**
** Note that I.1 and D.1 are very similar operations, as are I.2 and D.2.
** This simplifies the implementation a bit.
**
** For the purposes of immediate FK constraints, the OR REPLACE conflict
** resolution is considered to delete rows before the new row is inserted.
** If a delete caused by OR REPLACE violates an FK constraint, an exception
** is thrown, even if the FK constraint would be satisfied after the new 
** row is inserted.
**
** Immediate constraints are usually handled similarly. The only difference 
** is that the counter used is stored as part of each individual statement
** object (struct Vdbe). If, after the statement has run, its immediate
** constraint counter is greater than zero,
** it returns SQLITE_CONSTRAINT_FOREIGNKEY
** and the statement transaction is rolled back. An exception is an INSERT
** statement that inserts a single row only (no triggers). In this case,
** instead of using a counter, an exception is thrown immediately if the
** INSERT violates a foreign key constraint. This is necessary as such
** an INSERT does not open a statement transaction.
**
** TODO: How should dropping a table be handled? How should renaming a 
** table be handled?
**
**
** Query API Notes
** ---------------
**
** Before coding an UPDATE or DELETE row operation, the code-generator
** for those two operations needs to know whether or not the operation
** requires any FK processing and, if so, which columns of the original
** row are required by the FK processing VDBE code (i.e. if FKs were
** implemented using triggers, which of the old.* columns would be 
** accessed). No information is required by the code-generator before
** coding an INSERT operation. The functions used by the UPDATE/DELETE
** generation code to query for this information are:
**
**   sqlite3FkRequired() - Test to see if FK processing is required.
**   sqlite3FkOldmask()  - Query for the set of required old.* columns.
**
**
** Externally accessible module functions
** --------------------------------------
**
**   sqlite3FkCheck()    - Check for foreign key violations.
**   sqlite3FkActions()  - Code triggers for ON UPDATE/ON DELETE actions.
**   sqlite3FkDelete()   - Delete an FKey structure.
*/

/*
** VDBE Calling Convention
** -----------------------
**
** Example:
**
**   For the following INSERT statement:
**
**     CREATE TABLE t1(a, b INTEGER PRIMARY KEY, c);
**     INSERT INTO t1 VALUES(1, 2, 3.1);
**
**   Register (x):        2    (type integer)
**   Register (x+1):      1    (type integer)
**   Register (x+2):      NULL (type NULL)
**   Register (x+3):      3.1  (type real)
*/

/*
** A foreign key constraint requires that the key columns in the parent
** table are collectively subject to a UNIQUE or PRIMARY KEY constraint.
** Given that pParent is the parent table for foreign key constraint pFKey, 
** search the schema for a unique index on the parent key columns. 
**
** If successful, zero is returned. If the parent key is an INTEGER PRIMARY 
** KEY column, then output variable *ppIdx is set to NULL. Otherwise, *ppIdx 
** is set to point to the unique index. 
** 
** If the parent key consists of a single column (the foreign key constraint
** is not a composite foreign key), output variable *paiCol is set to NULL.
** Otherwise, it is set to point to an allocated array of size N, where
** N is the number of columns in the parent key. The first element of the
** array is the index of the child table column that is mapped by the FK
** constraint to the parent table column stored in the left-most column
** of index *ppIdx. The second element of the array is the index of the
** child table column that corresponds to the second left-most column of
** *ppIdx, and so on.
**
** If the required index cannot be found, either because:
**
**   1) The named parent key columns do not exist, or
**
**   2) The named parent key columns do exist, but are not subject to a
**      UNIQUE or PRIMARY KEY constraint, or
**
**   3) No parent key columns were provided explicitly as part of the
**      foreign key definition, and the parent table does not have a
**      PRIMARY KEY, or
**
**   4) No parent key columns were provided explicitly as part of the
**      foreign key definition, and the PRIMARY KEY of the parent table 
**      consists of a different number of columns to the child key in 
**      the child table.
**
** then non-zero is returned, and a "foreign key mismatch" error loaded
** into pParse. If an OOM error occurs, non-zero is returned and the
** pParse->db->mallocFailed flag is set.
*/
int sqlite3FkLocateIndex(
  Parse *pParse,                  /* Parse context to store any error in */
  Table *pParent,                 /* Parent table of FK constraint pFKey */
  FKey *pFKey,                    /* Foreign key to find index for */
  Index **ppIdx,                  /* OUT: Unique index on parent table */
  int **paiCol                    /* OUT: Map of index columns in pFKey */
){
  Index *pIdx = 0;                    /* Value to return via *ppIdx */
  int *aiCol = 0;                     /* Value to return via *paiCol */
  int nCol = pFKey->nCol;             /* Number of columns in parent key */
  char *zKey = pFKey->aCol[0].zCol;   /* Name of left-most parent key column */

  /* The caller is responsible for zeroing output parameters. */
  assert( ppIdx && *ppIdx==0 );
  assert( !paiCol || *paiCol==0 );
  assert( pParse );

  /* If this is a non-composite (single column) foreign key, check if it 
  ** maps to the INTEGER PRIMARY KEY of table pParent. If so, leave *ppIdx 
  ** and *paiCol set to zero and return early. 
  **
  ** Otherwise, for a composite foreign key (more than one column), allocate
  ** space for the aiCol array (returned via output parameter *paiCol).
  ** Non-composite foreign keys do not require the aiCol array.
  */
  if( nCol==1 ){
    /* The FK maps to the IPK if any of the following are true:
    **
    **   1) There is an INTEGER PRIMARY KEY column and the FK is implicitly 
    **      mapped to the primary key of table pParent, or
    **   2) The FK is explicitly mapped to a column declared as INTEGER
    **      PRIMARY KEY.
    */
    if( pParent->iPKey>=0 ){
      if( !zKey ) return 0;
      if( !sqlite3StrICmp(pParent->aCol[pParent->iPKey].zCnName, zKey) ){
        return 0;
      }
    }
  }else if( paiCol ){
    assert( nCol>1 );
    aiCol = (int *)sqlite3DbMallocRawNN(pParse->db, nCol*sizeof(int));
    if( !aiCol ) return 1;
    *paiCol = aiCol;
  }

  for(pIdx=pParent->pIndex; pIdx; pIdx=pIdx->pNext){
    if( pIdx->nKeyCol==nCol && IsUniqueIndex(pIdx) && pIdx->pPartIdxWhere==0 ){ 
      /* pIdx is a UNIQUE index (or a PRIMARY KEY) and has the right number
      ** of columns. If each indexed column corresponds to a foreign key
      ** column of pFKey, then this index is a winner.  */

      if( zKey==0 ){
        /* If zKey is NULL, then this foreign key is implicitly mapped to 
        ** the PRIMARY KEY of table pParent. The PRIMARY KEY index may be 
        ** identified by the test.  */
        if( IsPrimaryKeyIndex(pIdx) ){
          if( aiCol ){
            int i;
            for(i=0; i<nCol; i++) aiCol[i] = pFKey->aCol[i].iFrom;
          }
          break;
        }
      }else{
        /* If zKey is non-NULL, then this foreign key was declared to
        ** map to an explicit list of columns in table pParent. Check if this
        ** index matches those columns. Also, check that the index uses
        ** the default collation sequences for each column. */
        int i, j;
        for(i=0; i<nCol; i++){
          i16 iCol = pIdx->aiColumn[i];     /* Index of column in parent tbl */
          const char *zDfltColl;            /* Def. collation for column */
          char *zIdxCol;                    /* Name of indexed column */

          if( iCol<0 ) break; /* No foreign keys against expression indexes */

          /* If the index uses a collation sequence that is different from
          ** the default collation sequence for the column, this index is
          ** unusable. Bail out early in this case.  */
          zDfltColl = sqlite3ColumnColl(&pParent->aCol[iCol]);
          if( !zDfltColl ) zDfltColl = sqlite3StrBINARY;
          if( sqlite3StrICmp(pIdx->azColl[i], zDfltColl) ) break;

          zIdxCol = pParent->aCol[iCol].zCnName;
          for(j=0; j<nCol; j++){
            if( sqlite3StrICmp(pFKey->aCol[j].zCol, zIdxCol)==0 ){
              if( aiCol ) aiCol[i] = pFKey->aCol[j].iFrom;
              break;
            }
          }
          if( j==nCol ) break;
        }
        if( i==nCol ) break;      /* pIdx is usable */
      }
    }
  }

  if( !pIdx ){
    if( !pParse->disableTriggers ){
      sqlite3ErrorMsg(pParse,
           "foreign key mismatch - \"%w\" referencing \"%w\"",
           pFKey->pFrom->zName, pFKey->zTo);
    }
    sqlite3DbFree(pParse->db, aiCol);
    return 1;
  }

  *ppIdx = pIdx;
  return 0;
}

/*
** This function is called when a row is inserted into or deleted from the 
** child table of foreign key constraint pFKey. If an SQL UPDATE is executed 
** on the child table of pFKey, this function is invoked twice for each row
** affected - once to "delete" the old row, and then again to "insert" the
** new row.
**
** Each time it is called, this function generates VDBE code to locate the
** row in the parent table that corresponds to the row being inserted into 
** or deleted from the child table. If the parent row can be found, no 
** special action is taken. Otherwise, if the parent row can *not* be
** found in the parent table:
**
**   Operation | FK type   | Action taken
**   --------------------------------------------------------------------------
**   INSERT      immediate   Increment the "immediate constraint counter".
**
**   DELETE      immediate   Decrement the "immediate constraint counter".
**
**   INSERT      deferred    Increment the "deferred constraint counter".
**
**   DELETE      deferred    Decrement the "deferred constraint counter".
**
** These operations are identified in the comment at the top of this file 
** (fkey.c) as "I.1" and "D.1".
*/
static void fkLookupParent(
  Parse *pParse,        /* Parse context */
  int iDb,              /* Index of database housing pTab */
  Table *pTab,          /* Parent table of FK pFKey */
  Index *pIdx,          /* Unique index on parent key columns in pTab */
  FKey *pFKey,          /* Foreign key constraint */
  int *aiCol,           /* Map from parent key columns to child table columns */
  int regData,          /* Address of array containing child table row */
  int nIncr,            /* Increment constraint counter by this */
  int isIgnore          /* If true, pretend pTab contains all NULL values */
){
  int i;                                    /* Iterator variable */
  Vdbe *v = sqlite3GetVdbe(pParse);         /* Vdbe to add code to */
  int iCur = pParse->nTab - 1;              /* Cursor number to use */
  int iOk = sqlite3VdbeMakeLabel(pParse);   /* jump here if parent key found */

  sqlite3VdbeVerifyAbortable(v,
    (!pFKey->isDeferred
      && !(pParse->db->flags & SQLITE_DeferFKs)
      && !pParse->pToplevel 
      && !pParse->isMultiWrite) ? OE_Abort : OE_Ignore);

  /* If nIncr is less than zero, then check at runtime if there are any
  ** outstanding constraints to resolve. If there are not, there is no need
  ** to check if deleting this row resolves any outstanding violations.
  **
  ** Check if any of the key columns in the child table row are NULL. If 
  ** any are, then the constraint is considered satisfied. No need to 
  ** search for a matching row in the parent table.  */
  if( nIncr<0 ){
    sqlite3VdbeAddOp2(v, OP_FkIfZero, pFKey->isDeferred, iOk);
    VdbeCoverage(v);
  }
  for(i=0; i<pFKey->nCol; i++){
    int iReg = sqlite3TableColumnToStorage(pFKey->pFrom,aiCol[i]) + regData + 1;
    sqlite3VdbeAddOp2(v, OP_IsNull, iReg, iOk); VdbeCoverage(v);
  }

  if( isIgnore==0 ){
    if( pIdx==0 ){
      /* If pIdx is NULL, then the parent key is the INTEGER PRIMARY KEY
      ** column of the parent table (table pTab).  */
      int iMustBeInt;               /* Address of MustBeInt instruction */
      int regTemp = sqlite3GetTempReg(pParse);
  
      /* Invoke MustBeInt to coerce the child key value to an integer (i.e. 
      ** apply the affinity of the parent key). If this fails, then there
      ** is no matching parent key. Before using MustBeInt, make a copy of
      ** the value. Otherwise, the value inserted into the child key column
      ** will have INTEGER affinity applied to it, which may not be correct.  */
      sqlite3VdbeAddOp2(v, OP_SCopy, 
        sqlite3TableColumnToStorage(pFKey->pFrom,aiCol[0])+1+regData, regTemp);
      iMustBeInt = sqlite3VdbeAddOp2(v, OP_MustBeInt, regTemp, 0);
      VdbeCoverage(v);
  
      /* If the parent table is the same as the child table, and we are about
      ** to increment the constraint-counter (i.e. this is an INSERT operation),
      ** then check if the row being inserted matches itself. If so, do not
      ** increment the constraint-counter.  */
      if( pTab==pFKey->pFrom && nIncr==1 ){
        sqlite3VdbeAddOp3(v, OP_Eq, regData, iOk, regTemp); VdbeCoverage(v);
        sqlite3VdbeChangeP5(v, SQLITE_NOTNULL);
      }
  
      sqlite3OpenTable(pParse, iCur, iDb, pTab, OP_OpenRead);
      sqlite3VdbeAddOp3(v, OP_NotExists, iCur, 0, regTemp); VdbeCoverage(v);
      sqlite3VdbeGoto(v, iOk);
      sqlite3VdbeJumpHere(v, sqlite3VdbeCurrentAddr(v)-2);
      sqlite3VdbeJumpHere(v, iMustBeInt);
      sqlite3ReleaseTempReg(pParse, regTemp);
    }else{
      int nCol = pFKey->nCol;
      int regTemp = sqlite3GetTempRange(pParse, nCol);
      int regRec = sqlite3GetTempReg(pParse);
  
      sqlite3VdbeAddOp3(v, OP_OpenRead, iCur, pIdx->tnum, iDb);
      sqlite3VdbeSetP4KeyInfo(pParse, pIdx);
      for(i=0; i<nCol; i++){
        sqlite3VdbeAddOp2(v, OP_Copy, 
               sqlite3TableColumnToStorage(pFKey->pFrom, aiCol[i])+1+regData,
               regTemp+i);
      }
  
      /* If the parent table is the same as the child table, and we are about
      ** to increment the constraint-counter (i.e. this is an INSERT operation),
      ** then check if the row being inserted matches itself. If so, do not
      ** increment the constraint-counter. 
      **
      ** If any of the parent-key values are NULL, then the row cannot match 
      ** itself. So set JUMPIFNULL to make sure we do the OP_Found if any
      ** of the parent-key values are NULL (at this point it is known that
      ** none of the child key values are).
      */
      if( pTab==pFKey->pFrom && nIncr==1 ){
        int iJump = sqlite3VdbeCurrentAddr(v) + nCol + 1;
        for(i=0; i<nCol; i++){
          int iChild = sqlite3TableColumnToStorage(pFKey->pFrom,aiCol[i])
                              +1+regData;
          int iParent = 1+regData;
          iParent += sqlite3TableColumnToStorage(pIdx->pTable,
                                                 pIdx->aiColumn[i]);
          assert( pIdx->aiColumn[i]>=0 );
          assert( aiCol[i]!=pTab->iPKey );
          if( pIdx->aiColumn[i]==pTab->iPKey ){
            /* The parent key is a composite key that includes the IPK column */
            iParent = regData;
          }
          sqlite3VdbeAddOp3(v, OP_Ne, iChild, iJump, iParent); VdbeCoverage(v);
          sqlite3VdbeChangeP5(v, SQLITE_JUMPIFNULL);
        }
        sqlite3VdbeGoto(v, iOk);
      }
  
      sqlite3VdbeAddOp4(v, OP_MakeRecord, regTemp, nCol, regRec,
                        sqlite3IndexAffinityStr(pParse->db,pIdx), nCol);
      sqlite3VdbeAddOp4Int(v, OP_Found, iCur, iOk, regRec, 0); VdbeCoverage(v);
  
      sqlite3ReleaseTempReg(pParse, regRec);
      sqlite3ReleaseTempRange(pParse, regTemp, nCol);
    }
  }

  if( !pFKey->isDeferred && !(pParse->db->flags & SQLITE_DeferFKs)
   && !pParse->pToplevel 
   && !pParse->isMultiWrite 
  ){
    /* Special case: If this is an INSERT statement that will insert exactly
    ** one row into the table, raise a constraint immediately instead of
    ** incrementing a counter. This is necessary as the VM code is being
    ** generated for will not open a statement transaction.  */
    assert( nIncr==1 );
    sqlite3HaltConstraint(pParse, SQLITE_CONSTRAINT_FOREIGNKEY,
        OE_Abort, 0, P4_STATIC, P5_ConstraintFK);
  }else{
    if( nIncr>0 && pFKey->isDeferred==0 ){
      sqlite3MayAbort(pParse);
    }
    sqlite3VdbeAddOp2(v, OP_FkCounter, pFKey->isDeferred, nIncr);
  }

  sqlite3VdbeResolveLabel(v, iOk);
  sqlite3VdbeAddOp1(v, OP_Close, iCur);
}


/*
** Return an Expr object that refers to a memory register corresponding
** to column iCol of table pTab.
**
** regBase is the first of an array of register that contains the data
** for pTab.  regBase itself holds the rowid.  regBase+1 holds the first
** column.  regBase+2 holds the second column, and so forth.
*/
static Expr *exprTableRegister(
  Parse *pParse,     /* Parsing and code generating context */
  Table *pTab,       /* The table whose content is at r[regBase]... */
  int regBase,       /* Contents of table pTab */
  i16 iCol           /* Which column of pTab is desired */
){
  Expr *pExpr;
  Column *pCol;
  const char *zColl;
  sqlite3 *db = pParse->db;

  pExpr = sqlite3Expr(db, TK_REGISTER, 0);
  if( pExpr ){
    if( iCol>=0 && iCol!=pTab->iPKey ){
      pCol = &pTab->aCol[iCol];
      pExpr->iTable = regBase + sqlite3TableColumnToStorage(pTab,iCol) + 1;
      pExpr->affExpr = pCol->affinity;
      zColl = sqlite3ColumnColl(pCol);
      if( zColl==0 ) zColl = db->pDfltColl->zName;
      pExpr = sqlite3ExprAddCollateString(pParse, pExpr, zColl);
    }else{
      pExpr->iTable = regBase;
      pExpr->affExpr = SQLITE_AFF_INTEGER;
    }
  }
  return pExpr;
}

/*
** Return an Expr object that refers to column iCol of table pTab which
** has cursor iCur.
*/
static Expr *exprTableColumn(
  sqlite3 *db,      /* The database connection */
  Table *pTab,      /* The table whose column is desired */
  int iCursor,      /* The open cursor on the table */
  i16 iCol          /* The column that is wanted */
){
  Expr *pExpr = sqlite3Expr(db, TK_COLUMN, 0);
  if( pExpr ){
    pExpr->y.pTab = pTab;
    pExpr->iTable = iCursor;
    pExpr->iColumn = iCol;
  }
  return pExpr;
}

/*
** This function is called to generate code executed when a row is deleted
** from the parent table of foreign key constraint pFKey and, if pFKey is 
** deferred, when a row is inserted into the same table. When generating
** code for an SQL UPDATE operation, this function may be called twice -
** once to "delete" the old row and once to "insert" the new row.
**
** Parameter nIncr is passed -1 when inserting a row (as this may decrease
** the number of FK violations in the db) or +1 when deleting one (as this
** may increase the number of FK constraint problems).
**
** The code generated by this function scans through the rows in the child
** table that correspond to the parent table row being deleted or inserted.
** For each child row found, one of the following actions is taken:
**
**   Operation | FK type   | Action taken
**   --------------------------------------------------------------------------
**   DELETE      immediate   Increment the "immediate constraint counter".
**                           Or, if the ON (UPDATE|DELETE) action is RESTRICT,
**                           throw a "FOREIGN KEY constraint failed" exception.
**
**   INSERT      immediate   Decrement the "immediate constraint counter".
**
**   DELETE      deferred    Increment the "deferred constraint counter".
**                           Or, if the ON (UPDATE|DELETE) action is RESTRICT,
**                           throw a "FOREIGN KEY constraint failed" exception.
**
**   INSERT      deferred    Decrement the "deferred constraint counter".
**
** These operations are identified in the comment at the top of this file 
** (fkey.c) as "I.2" and "D.2".
*/
static void fkScanChildren(
  Parse *pParse,                  /* Parse context */
  SrcList *pSrc,                  /* The child table to be scanned */
  Table *pTab,                    /* The parent table */
  Index *pIdx,                    /* Index on parent covering the foreign key */
  FKey *pFKey,                    /* The foreign key linking pSrc to pTab */
  int *aiCol,                     /* Map from pIdx cols to child table cols */
  int regData,                    /* Parent row data starts here */
  int nIncr                       /* Amount to increment deferred counter by */
){
  sqlite3 *db = pParse->db;       /* Database handle */
  int i;                          /* Iterator variable */
  Expr *pWhere = 0;               /* WHERE clause to scan with */
  NameContext sNameContext;       /* Context used to resolve WHERE clause */
  WhereInfo *pWInfo;              /* Context used by sqlite3WhereXXX() */
  int iFkIfZero = 0;              /* Address of OP_FkIfZero */
  Vdbe *v = sqlite3GetVdbe(pParse);

  assert( pIdx==0 || pIdx->pTable==pTab );
  assert( pIdx==0 || pIdx->nKeyCol==pFKey->nCol );
  assert( pIdx!=0 || pFKey->nCol==1 );
  assert( pIdx!=0 || HasRowid(pTab) );

  if( nIncr<0 ){
    iFkIfZero = sqlite3VdbeAddOp2(v, OP_FkIfZero, pFKey->isDeferred, 0);
    VdbeCoverage(v);
  }

  /* Create an Expr object representing an SQL expression like:
  **
  **   <parent-key1> = <child-key1> AND <parent-key2> = <child-key2> ...
  **
  ** The collation sequence used for the comparison should be that of
  ** the parent key columns. The affinity of the parent key column should
  ** be applied to each child key value before the comparison takes place.
  */
  for(i=0; i<pFKey->nCol; i++){
    Expr *pLeft;                  /* Value from parent table row */
    Expr *pRight;                 /* Column ref to child table */
    Expr *pEq;                    /* Expression (pLeft = pRight) */
    i16 iCol;                     /* Index of column in child table */ 
    const char *zCol;             /* Name of column in child table */

    iCol = pIdx ? pIdx->aiColumn[i] : -1;
    pLeft = exprTableRegister(pParse, pTab, regData, iCol);
    iCol = aiCol ? aiCol[i] : pFKey->aCol[0].iFrom;
    assert( iCol>=0 );
    zCol = pFKey->pFrom->aCol[iCol].zCnName;
    pRight = sqlite3Expr(db, TK_ID, zCol);
    pEq = sqlite3PExpr(pParse, TK_EQ, pLeft, pRight);
    pWhere = sqlite3ExprAnd(pParse, pWhere, pEq);
  }

  /* If the child table is the same as the parent table, then add terms
  ** to the WHERE clause that prevent this entry from being scanned.
  ** The added WHERE clause terms are like this:
  **
  **     $current_rowid!=rowid
  **     NOT( $current_a==a AND $current_b==b AND ... )
  **
  ** The first form is used for rowid tables.  The second form is used
  ** for WITHOUT ROWID tables. In the second form, the *parent* key is
  ** (a,b,...). Either the parent or primary key could be used to 
  ** uniquely identify the current row, but the parent key is more convenient
  ** as the required values have already been loaded into registers
  ** by the caller.
  */
  if( pTab==pFKey->pFrom && nIncr>0 ){
    Expr *pNe;                    /* Expression (pLeft != pRight) */
    Expr *pLeft;                  /* Value from parent table row */
    Expr *pRight;                 /* Column ref to child table */
    if( HasRowid(pTab) ){
      pLeft = exprTableRegister(pParse, pTab, regData, -1);
      pRight = exprTableColumn(db, pTab, pSrc->a[0].iCursor, -1);
      pNe = sqlite3PExpr(pParse, TK_NE, pLeft, pRight);
    }else{
      Expr *pEq, *pAll = 0;
      assert( pIdx!=0 );
      for(i=0; i<pIdx->nKeyCol; i++){
        i16 iCol = pIdx->aiColumn[i];
        assert( iCol>=0 );
        pLeft = exprTableRegister(pParse, pTab, regData, iCol);
        pRight = sqlite3Expr(db, TK_ID, pTab->aCol[iCol].zCnName);
        pEq = sqlite3PExpr(pParse, TK_IS, pLeft, pRight);
        pAll = sqlite3ExprAnd(pParse, pAll, pEq);
      }
      pNe = sqlite3PExpr(pParse, TK_NOT, pAll, 0);
    }
    pWhere = sqlite3ExprAnd(pParse, pWhere, pNe);
  }

  /* Resolve the references in the WHERE clause. */
  memset(&sNameContext, 0, sizeof(NameContext));
  sNameContext.pSrcList = pSrc;
  sNameContext.pParse = pParse;
  sqlite3ResolveExprNames(&sNameContext, pWhere);

  /* Create VDBE to loop through the entries in pSrc that match the WHERE
  ** clause. For each row found, increment either the deferred or immediate
  ** foreign key constraint counter. */
  if( pParse->nErr==0 ){
    pWInfo = sqlite3WhereBegin(pParse, pSrc, pWhere, 0, 0, 0, 0);
    sqlite3VdbeAddOp2(v, OP_FkCounter, pFKey->isDeferred, nIncr);
    if( pWInfo ){
      sqlite3WhereEnd(pWInfo);
    }
  }

  /* Clean up the WHERE clause constructed above. */
  sqlite3ExprDelete(db, pWhere);
  if( iFkIfZero ){
    sqlite3VdbeJumpHereOrPopInst(v, iFkIfZero);
  }
}

/*
** This function returns a linked list of FKey objects (connected by
** FKey.pNextTo) holding all children of table pTab.  For example,
** given the following schema:
**
**   CREATE TABLE t1(a PRIMARY KEY);
**   CREATE TABLE t2(b REFERENCES t1(a);
**
** Calling this function with table "t1" as an argument returns a pointer
** to the FKey structure representing the foreign key constraint on table
** "t2". Calling this function with "t2" as the argument would return a
** NULL pointer (as there are no FK constraints for which t2 is the parent
** table).
*/
FKey *sqlite3FkReferences(Table *pTab){
  return (FKey *)sqlite3HashFind(&pTab->pSchema->fkeyHash, pTab->zName);
}

/*
** The second argument is a Trigger structure allocated by the 
** fkActionTrigger() routine. This function deletes the Trigger structure
** and all of its sub-components.
**
** The Trigger structure or any of its sub-components may be allocated from
** the lookaside buffer belonging to database handle dbMem.
*/
static void fkTriggerDelete(sqlite3 *dbMem, Trigger *p){
  if( p ){
    TriggerStep *pStep = p->step_list;
    sqlite3ExprDelete(dbMem, pStep->pWhere);
    sqlite3ExprListDelete(dbMem, pStep->pExprList);
    sqlite3SelectDelete(dbMem, pStep->pSelect);
    sqlite3ExprDelete(dbMem, p->pWhen);
    sqlite3DbFree(dbMem, p);
  }
}

/*
** This function is called to generate code that runs when table pTab is
** being dropped from the database. The SrcList passed as the second argument
** to this function contains a single entry guaranteed to resolve to
** table pTab.
**
** Normally, no code is required. However, if either
**
**   (a) The table is the parent table of a FK constraint, or
**   (b) The table is the child table of a deferred FK constraint and it is
**       determined at runtime that there are outstanding deferred FK 
**       constraint violations in the database,
**
** then the equivalent of "DELETE FROM <tbl>" is executed before dropping
** the table from the database. Triggers are disabled while running this
** DELETE, but foreign key actions are not.
*/
void sqlite3FkDropTable(Parse *pParse, SrcList *pName, Table *pTab){
  sqlite3 *db = pParse->db;
  if( (db->flags&SQLITE_ForeignKeys) && !IsVirtual(pTab) ){
    int iSkip = 0;
    Vdbe *v = sqlite3GetVdbe(pParse);

    assert( v );                  /* VDBE has already been allocated */
    assert( !IsView(pTab) );      /* Not a view */
    assert( !IsVirtual(pTab) );
    if( sqlite3FkReferences(pTab)==0 ){
      /* Search for a deferred foreign key constraint for which this table
      ** is the child table. If one cannot be found, return without 
      ** generating any VDBE code. If one can be found, then jump over
      ** the entire DELETE if there are no outstanding deferred constraints
      ** when this statement is run.  */
      FKey *p;
      for(p=pTab->u.tab.pFKey; p; p=p->pNextFrom){
        if( p->isDeferred || (db->flags & SQLITE_DeferFKs) ) break;
      }
      if( !p ) return;
      iSkip = sqlite3VdbeMakeLabel(pParse);
      sqlite3VdbeAddOp2(v, OP_FkIfZero, 1, iSkip); VdbeCoverage(v);
    }

    pParse->disableTriggers = 1;
    sqlite3DeleteFrom(pParse, sqlite3SrcListDup(db, pName, 0), 0, 0, 0);
    pParse->disableTriggers = 0;

    /* If the DELETE has generated immediate foreign key constraint 
    ** violations, halt the VDBE and return an error at this point, before
    ** any modifications to the schema are made. This is because statement
    ** transactions are not able to rollback schema changes.  
    **
    ** If the SQLITE_DeferFKs flag is set, then this is not required, as
    ** the statement transaction will not be rolled back even if FK
    ** constraints are violated.
    */
    if( (db->flags & SQLITE_DeferFKs)==0 ){
      sqlite3VdbeVerifyAbortable(v, OE_Abort);
      sqlite3VdbeAddOp2(v, OP_FkIfZero, 0, sqlite3VdbeCurrentAddr(v)+2);
      VdbeCoverage(v);
      sqlite3HaltConstraint(pParse, SQLITE_CONSTRAINT_FOREIGNKEY,
          OE_Abort, 0, P4_STATIC, P5_ConstraintFK);
    }

    if( iSkip ){
      sqlite3VdbeResolveLabel(v, iSkip);
    }
  }
}


/*
** The second argument points to an FKey object representing a foreign key
** for which pTab is the child table. An UPDATE statement against pTab
** is currently being processed. For each column of the table that is 
** actually updated, the corresponding element in the aChange[] array
** is zero or greater (if a column is unmodified the corresponding element
** is set to -1). If the rowid column is modified by the UPDATE statement
** the bChngRowid argument is non-zero.
**
** This function returns true if any of the columns that are part of the
** child key for FK constraint *p are modified.
*/
static int fkChildIsModified(
  Table *pTab,                    /* Table being updated */
  FKey *p,                        /* Foreign key for which pTab is the child */
  int *aChange,                   /* Array indicating modified columns */
  int bChngRowid                  /* True if rowid is modified by this update */
){
  int i;
  for(i=0; i<p->nCol; i++){
    int iChildKey = p->aCol[i].iFrom;
    if( aChange[iChildKey]>=0 ) return 1;
    if( iChildKey==pTab->iPKey && bChngRowid ) return 1;
  }
  return 0;
}

/*
** The second argument points to an FKey object representing a foreign key
** for which pTab is the parent table. An UPDATE statement against pTab
** is currently being processed. For each column of the table that is 
** actually updated, the corresponding element in the aChange[] array
** is zero or greater (if a column is unmodified the corresponding element
** is set to -1). If the rowid column is modified by the UPDATE statement
** the bChngRowid argument is non-zero.
**
** This function returns true if any of the columns that are part of the
** parent key for FK constraint *p are modified.
*/
static int fkParentIsModified(
  Table *pTab, 
  FKey *p, 
  int *aChange, 
  int bChngRowid
){
  int i;
  for(i=0; i<p->nCol; i++){
    char *zKey = p->aCol[i].zCol;
    int iKey;
    for(iKey=0; iKey<pTab->nCol; iKey++){
      if( aChange[iKey]>=0 || (iKey==pTab->iPKey && bChngRowid) ){
        Column *pCol = &pTab->aCol[iKey];
        if( zKey ){
          if( 0==sqlite3StrICmp(pCol->zCnName, zKey) ) return 1;
        }else if( pCol->colFlags & COLFLAG_PRIMKEY ){
          return 1;
        }
      }
    }
  }
  return 0;
}

/*
** Return true if the parser passed as the first argument is being
** used to code a trigger that is really a "SET NULL" action belonging
** to trigger pFKey.
*/
static int isSetNullAction(Parse *pParse, FKey *pFKey){
  Parse *pTop = sqlite3ParseToplevel(pParse);
  if( pTop->pTriggerPrg ){
    Trigger *p = pTop->pTriggerPrg->pTrigger;
    if( (p==pFKey->apTrigger[0] && pFKey->aAction[0]==OE_SetNull)
     || (p==pFKey->apTrigger[1] && pFKey->aAction[1]==OE_SetNull)
    ){
      return 1;
    }
  }
  return 0;
}

/*
** This function is called when inserting, deleting or updating a row of
** table pTab to generate VDBE code to perform foreign key constraint 
** processing for the operation.
**
** For a DELETE operation, parameter regOld is passed the index of the
** first register in an array of (pTab->nCol+1) registers containing the
** rowid of the row being deleted, followed by each of the column values
** of the row being deleted, from left to right. Parameter regNew is passed
** zero in this case.
**
** For an INSERT operation, regOld is passed zero and regNew is passed the
** first register of an array of (pTab->nCol+1) registers containing the new
** row data.
**
** For an UPDATE operation, this function is called twice. Once before
** the original record is deleted from the table using the calling convention
** described for DELETE. Then again after the original record is deleted
** but before the new record is inserted using the INSERT convention. 
*/
void sqlite3FkCheck(
  Parse *pParse,                  /* Parse context */
  Table *pTab,                    /* Row is being deleted from this table */ 
  int regOld,                     /* Previous row data is stored here */
  int regNew,                     /* New row data is stored here */
  int *aChange,                   /* Array indicating UPDATEd columns (or 0) */
  int bChngRowid                  /* True if rowid is UPDATEd */
){
  sqlite3 *db = pParse->db;       /* Database handle */
  FKey *pFKey;                    /* Used to iterate through FKs */
  int iDb;                        /* Index of database containing pTab */
  const char *zDb;                /* Name of database containing pTab */
  int isIgnoreErrors = pParse->disableTriggers;

  /* Exactly one of regOld and regNew should be non-zero. */
  assert( (regOld==0)!=(regNew==0) );

  /* If foreign-keys are disabled, this function is a no-op. */
  if( (db->flags&SQLITE_ForeignKeys)==0 ) return;

  iDb = sqlite3SchemaToIndex(db, pTab->pSchema);
  zDb = db->aDb[iDb].zDbSName;

  /* Loop through all the foreign key constraints for which pTab is the
  ** child table (the table that the foreign key definition is part of).  */
  assert( !IsVirtual(pTab) );
  for(pFKey=pTab->u.tab.pFKey; pFKey; pFKey=pFKey->pNextFrom){
    Table *pTo;                   /* Parent table of foreign key pFKey */
    Index *pIdx = 0;              /* Index on key columns in pTo */
    int *aiFree = 0;
    int *aiCol;
    int iCol;
    int i;
    int bIgnore = 0;

    if( aChange 
     && sqlite3_stricmp(pTab->zName, pFKey->zTo)!=0
     && fkChildIsModified(pTab, pFKey, aChange, bChngRowid)==0 
    ){
      continue;
    }

    /* Find the parent table of this foreign key. Also find a unique index 
    ** on the parent key columns in the parent table. If either of these 
    ** schema items cannot be located, set an error in pParse and return 
    ** early.  */
    if( pParse->disableTriggers ){
      pTo = sqlite3FindTable(db, pFKey->zTo, zDb);
    }else{
      pTo = sqlite3LocateTable(pParse, 0, pFKey->zTo, zDb);
    }
    if( !pTo || sqlite3FkLocateIndex(pParse, pTo, pFKey, &pIdx, &aiFree) ){
      assert( isIgnoreErrors==0 || (regOld!=0 && regNew==0) );
      if( !isIgnoreErrors || db->mallocFailed ) return;
      if( pTo==0 ){
        /* If isIgnoreErrors is true, then a table is being dropped. In this
        ** case SQLite runs a "DELETE FROM xxx" on the table being dropped
        ** before actually dropping it in order to check FK constraints.
        ** If the parent table of an FK constraint on the current table is
        ** missing, behave as if it is empty. i.e. decrement the relevant
        ** FK counter for each row of the current table with non-NULL keys.
        */
        Vdbe *v = sqlite3GetVdbe(pParse);
        int iJump = sqlite3VdbeCurrentAddr(v) + pFKey->nCol + 1;
        for(i=0; i<pFKey->nCol; i++){
          int iFromCol, iReg;
          iFromCol = pFKey->aCol[i].iFrom;
          iReg = sqlite3TableColumnToStorage(pFKey->pFrom,iFromCol) + regOld+1;
          sqlite3VdbeAddOp2(v, OP_IsNull, iReg, iJump); VdbeCoverage(v);
        }
        sqlite3VdbeAddOp2(v, OP_FkCounter, pFKey->isDeferred, -1);
      }
      continue;
    }
    assert( pFKey->nCol==1 || (aiFree && pIdx) );

    if( aiFree ){
      aiCol = aiFree;
    }else{
      iCol = pFKey->aCol[0].iFrom;
      aiCol = &iCol;
    }
    for(i=0; i<pFKey->nCol; i++){
      if( aiCol[i]==pTab->iPKey ){
        aiCol[i] = -1;
      }
      assert( pIdx==0 || pIdx->aiColumn[i]>=0 );
#ifndef SQLITE_OMIT_AUTHORIZATION
      /* Request permission to read the parent key columns. If the 
      ** authorization callback returns SQLITE_IGNORE, behave as if any
      ** values read from the parent table are NULL. */
      if( db->xAuth ){
        int rcauth;
        char *zCol = pTo->aCol[pIdx ? pIdx->aiColumn[i] : pTo->iPKey].zCnName;
        rcauth = sqlite3AuthReadCol(pParse, pTo->zName, zCol, iDb);
        bIgnore = (rcauth==SQLITE_IGNORE);
      }
#endif
    }

    /* Take a shared-cache advisory read-lock on the parent table. Allocate 
    ** a cursor to use to search the unique index on the parent key columns 
    ** in the parent table.  */
    sqlite3TableLock(pParse, iDb, pTo->tnum, 0, pTo->zName);
    pParse->nTab++;

    if( regOld!=0 ){
      /* A row is being removed from the child table. Search for the parent.
      ** If the parent does not exist, removing the child row resolves an 
      ** outstanding foreign key constraint violation. */
      fkLookupParent(pParse, iDb, pTo, pIdx, pFKey, aiCol, regOld, -1, bIgnore);
    }
    if( regNew!=0 && !isSetNullAction(pParse, pFKey) ){
      /* A row is being added to the child table. If a parent row cannot
      ** be found, adding the child row has violated the FK constraint. 
      **
      ** If this operation is being performed as part of a trigger program
      ** that is actually a "SET NULL" action belonging to this very 
      ** foreign key, then omit this scan altogether. As all child key
      ** values are guaranteed to be NULL, it is not possible for adding
      ** this row to cause an FK violation.  */
      fkLookupParent(pParse, iDb, pTo, pIdx, pFKey, aiCol, regNew, +1, bIgnore);
    }

    sqlite3DbFree(db, aiFree);
  }

  /* Loop through all the foreign key constraints that refer to this table.
  ** (the "child" constraints) */
  for(pFKey = sqlite3FkReferences(pTab); pFKey; pFKey=pFKey->pNextTo){
    Index *pIdx = 0;              /* Foreign key index for pFKey */
    SrcList *pSrc;
    int *aiCol = 0;

    if( aChange && fkParentIsModified(pTab, pFKey, aChange, bChngRowid)==0 ){
      continue;
    }

    if( !pFKey->isDeferred && !(db->flags & SQLITE_DeferFKs) 
     && !pParse->pToplevel && !pParse->isMultiWrite 
    ){
      assert( regOld==0 && regNew!=0 );
      /* Inserting a single row into a parent table cannot cause (or fix)
      ** an immediate foreign key violation. So do nothing in this case.  */
      continue;
    }

    if( sqlite3FkLocateIndex(pParse, pTab, pFKey, &pIdx, &aiCol) ){
      if( !isIgnoreErrors || db->mallocFailed ) return;
      continue;
    }
    assert( aiCol || pFKey->nCol==1 );

    /* Create a SrcList structure containing the child table.  We need the
    ** child table as a SrcList for sqlite3WhereBegin() */
    pSrc = sqlite3SrcListAppend(pParse, 0, 0, 0);
    if( pSrc ){
      SrcItem *pItem = pSrc->a;
      pItem->pTab = pFKey->pFrom;
      pItem->zName = pFKey->pFrom->zName;
      pItem->pTab->nTabRef++;
      pItem->iCursor = pParse->nTab++;
  
      if( regNew!=0 ){
        fkScanChildren(pParse, pSrc, pTab, pIdx, pFKey, aiCol, regNew, -1);
      }
      if( regOld!=0 ){
        int eAction = pFKey->aAction[aChange!=0];
        fkScanChildren(pParse, pSrc, pTab, pIdx, pFKey, aiCol, regOld, 1);
        /* If this is a deferred FK constraint, or a CASCADE or SET NULL
        ** action applies, then any foreign key violations caused by
        ** removing the parent key will be rectified by the action trigger.
        ** So do not set the "may-abort" flag in this case.
        **
        ** Note 1: If the FK is declared "ON UPDATE CASCADE", then the
        ** may-abort flag will eventually be set on this statement anyway
        ** (when this function is called as part of processing the UPDATE
        ** within the action trigger).
        **
        ** Note 2: At first glance it may seem like SQLite could simply omit
        ** all OP_FkCounter related scans when either CASCADE or SET NULL
        ** applies. The trouble starts if the CASCADE or SET NULL action 
        ** trigger causes other triggers or action rules attached to the 
        ** child table to fire. In these cases the fk constraint counters
        ** might be set incorrectly if any OP_FkCounter related scans are 
        ** omitted.  */
        if( !pFKey->isDeferred && eAction!=OE_Cascade && eAction!=OE_SetNull ){
          sqlite3MayAbort(pParse);
        }
      }
      pItem->zName = 0;
      sqlite3SrcListDelete(db, pSrc);
    }
    sqlite3DbFree(db, aiCol);
  }
}

#define COLUMN_MASK(x) (((x)>31) ? 0xffffffff : ((u32)1<<(x)))

/*
** This function is called before generating code to update or delete a 
** row contained in table pTab.
*/
u32 sqlite3FkOldmask(
  Parse *pParse,                  /* Parse context */
  Table *pTab                     /* Table being modified */
){
  u32 mask = 0;
  if( pParse->db->flags&SQLITE_ForeignKeys ){
    FKey *p;
    int i;
    assert( !IsVirtual(pTab) );
    for(p=pTab->u.tab.pFKey; p; p=p->pNextFrom){
      for(i=0; i<p->nCol; i++) mask |= COLUMN_MASK(p->aCol[i].iFrom);
    }
    for(p=sqlite3FkReferences(pTab); p; p=p->pNextTo){
      Index *pIdx = 0;
      sqlite3FkLocateIndex(pParse, pTab, p, &pIdx, 0);
      if( pIdx ){
        for(i=0; i<pIdx->nKeyCol; i++){
          assert( pIdx->aiColumn[i]>=0 );
          mask |= COLUMN_MASK(pIdx->aiColumn[i]);
        }
      }
    }
  }
  return mask;
}


/*
** This function is called before generating code to update or delete a 
** row contained in table pTab. If the operation is a DELETE, then
** parameter aChange is passed a NULL value. For an UPDATE, aChange points
** to an array of size N, where N is the number of columns in table pTab.
** If the i'th column is not modified by the UPDATE, then the corresponding 
** entry in the aChange[] array is set to -1. If the column is modified,
** the value is 0 or greater. Parameter chngRowid is set to true if the
** UPDATE statement modifies the rowid fields of the table.
**
** If any foreign key processing will be required, this function returns
** non-zero. If there is no foreign key related processing, this function 
** returns zero.
**
** For an UPDATE, this function returns 2 if:
**
**   * There are any FKs for which pTab is the child and the parent table
**     and any FK processing at all is required (even of a different FK), or
**
**   * the UPDATE modifies one or more parent keys for which the action is
**     not "NO ACTION" (i.e. is CASCADE, SET DEFAULT or SET NULL).
**
** Or, assuming some other foreign key processing is required, 1.
*/
int sqlite3FkRequired(
  Parse *pParse,                  /* Parse context */
  Table *pTab,                    /* Table being modified */
  int *aChange,                   /* Non-NULL for UPDATE operations */
  int chngRowid                   /* True for UPDATE that affects rowid */
){
  int eRet = 1;                   /* Value to return if bHaveFK is true */
  int bHaveFK = 0;                /* If FK processing is required */
  if( pParse->db->flags&SQLITE_ForeignKeys && !IsVirtual(pTab) ){
    if( !aChange ){
      /* A DELETE operation. Foreign key processing is required if the 
      ** table in question is either the child or parent table for any 
      ** foreign key constraint.  */
      bHaveFK = (sqlite3FkReferences(pTab) || pTab->u.tab.pFKey);
    }else{
      /* This is an UPDATE. Foreign key processing is only required if the
      ** operation modifies one or more child or parent key columns. */
      FKey *p;

      /* Check if any child key columns are being modified. */
      for(p=pTab->u.tab.pFKey; p; p=p->pNextFrom){
        if( fkChildIsModified(pTab, p, aChange, chngRowid) ){
          if( 0==sqlite3_stricmp(pTab->zName, p->zTo) ) eRet = 2;
          bHaveFK = 1;
        }
      }

      /* Check if any parent key columns are being modified. */
      for(p=sqlite3FkReferences(pTab); p; p=p->pNextTo){
        if( fkParentIsModified(pTab, p, aChange, chngRowid) ){
          if( p->aAction[1]!=OE_None ) return 2;
          bHaveFK = 1;
        }
      }
    }
  }
  return bHaveFK ? eRet : 0;
}

/*
** This function is called when an UPDATE or DELETE operation is being 
** compiled on table pTab, which is the parent table of foreign-key pFKey.
** If the current operation is an UPDATE, then the pChanges parameter is
** passed a pointer to the list of columns being modified. If it is a
** DELETE, pChanges is passed a NULL pointer.
**
** It returns a pointer to a Trigger structure containing a trigger
** equivalent to the ON UPDATE or ON DELETE action specified by pFKey.
** If the action is "NO ACTION" or "RESTRICT", then a NULL pointer is
** returned (these actions require no special handling by the triggers
** sub-system, code for them is created by fkScanChildren()).
**
** For example, if pFKey is the foreign key and pTab is table "p" in 
** the following schema:
**
**   CREATE TABLE p(pk PRIMARY KEY);
**   CREATE TABLE c(ck REFERENCES p ON DELETE CASCADE);
**
** then the returned trigger structure is equivalent to:
**
**   CREATE TRIGGER ... DELETE ON p BEGIN
**     DELETE FROM c WHERE ck = old.pk;
**   END;
**
** The returned pointer is cached as part of the foreign key object. It
** is eventually freed along with the rest of the foreign key object by 
** sqlite3FkDelete().
*/
static Trigger *fkActionTrigger(
  Parse *pParse,                  /* Parse context */
  Table *pTab,                    /* Table being updated or deleted from */
  FKey *pFKey,                    /* Foreign key to get action for */
  ExprList *pChanges              /* Change-list for UPDATE, NULL for DELETE */
){
  sqlite3 *db = pParse->db;       /* Database handle */
  int action;                     /* One of OE_None, OE_Cascade etc. */
  Trigger *pTrigger;              /* Trigger definition to return */
  int iAction = (pChanges!=0);    /* 1 for UPDATE, 0 for DELETE */

  action = pFKey->aAction[iAction];
  if( action==OE_Restrict && (db->flags & SQLITE_DeferFKs) ){
    return 0;
  }
  pTrigger = pFKey->apTrigger[iAction];

  if( action!=OE_None && !pTrigger ){
    char const *zFrom;            /* Name of child table */
    int nFrom;                    /* Length in bytes of zFrom */
    Index *pIdx = 0;              /* Parent key index for this FK */
    int *aiCol = 0;               /* child table cols -> parent key cols */
    TriggerStep *pStep = 0;        /* First (only) step of trigger program */
    Expr *pWhere = 0;             /* WHERE clause of trigger step */
    ExprList *pList = 0;          /* Changes list if ON UPDATE CASCADE */
    Select *pSelect = 0;          /* If RESTRICT, "SELECT RAISE(...)" */
    int i;                        /* Iterator variable */
    Expr *pWhen = 0;              /* WHEN clause for the trigger */

    if( sqlite3FkLocateIndex(pParse, pTab, pFKey, &pIdx, &aiCol) ) return 0;
    assert( aiCol || pFKey->nCol==1 );

    for(i=0; i<pFKey->nCol; i++){
      Token tOld = { "old", 3 };  /* Literal "old" token */
      Token tNew = { "new", 3 };  /* Literal "new" token */
      Token tFromCol;             /* Name of column in child table */
      Token tToCol;               /* Name of column in parent table */
      int iFromCol;               /* Idx of column in child table */
      Expr *pEq;                  /* tFromCol = OLD.tToCol */

      iFromCol = aiCol ? aiCol[i] : pFKey->aCol[0].iFrom;
      assert( iFromCol>=0 );
      assert( pIdx!=0 || (pTab->iPKey>=0 && pTab->iPKey<pTab->nCol) );
      assert( pIdx==0 || pIdx->aiColumn[i]>=0 );
      sqlite3TokenInit(&tToCol,
                   pTab->aCol[pIdx ? pIdx->aiColumn[i] : pTab->iPKey].zCnName);
      sqlite3TokenInit(&tFromCol, pFKey->pFrom->aCol[iFromCol].zCnName);

      /* Create the expression "OLD.zToCol = zFromCol". It is important
      ** that the "OLD.zToCol" term is on the LHS of the = operator, so
      ** that the affinity and collation sequence associated with the
      ** parent table are used for the comparison. */
      pEq = sqlite3PExpr(pParse, TK_EQ,
          sqlite3PExpr(pParse, TK_DOT, 
            sqlite3ExprAlloc(db, TK_ID, &tOld, 0),
            sqlite3ExprAlloc(db, TK_ID, &tToCol, 0)),
          sqlite3ExprAlloc(db, TK_ID, &tFromCol, 0)
      );
      pWhere = sqlite3ExprAnd(pParse, pWhere, pEq);

      /* For ON UPDATE, construct the next term of the WHEN clause.
      ** The final WHEN clause will be like this:
      **
      **    WHEN NOT(old.col1 IS new.col1 AND ... AND old.colN IS new.colN)
      */
      if( pChanges ){
        pEq = sqlite3PExpr(pParse, TK_IS,
            sqlite3PExpr(pParse, TK_DOT, 
              sqlite3ExprAlloc(db, TK_ID, &tOld, 0),
              sqlite3ExprAlloc(db, TK_ID, &tToCol, 0)),
            sqlite3PExpr(pParse, TK_DOT, 
              sqlite3ExprAlloc(db, TK_ID, &tNew, 0),
              sqlite3ExprAlloc(db, TK_ID, &tToCol, 0))
            );
        pWhen = sqlite3ExprAnd(pParse, pWhen, pEq);
      }
  
      if( action!=OE_Restrict && (action!=OE_Cascade || pChanges) ){
        Expr *pNew;
        if( action==OE_Cascade ){
          pNew = sqlite3PExpr(pParse, TK_DOT, 
            sqlite3ExprAlloc(db, TK_ID, &tNew, 0),
            sqlite3ExprAlloc(db, TK_ID, &tToCol, 0));
        }else if( action==OE_SetDflt ){
          Column *pCol = pFKey->pFrom->aCol + iFromCol;
          Expr *pDflt;
          if( pCol->colFlags & COLFLAG_GENERATED ){
            testcase( pCol->colFlags & COLFLAG_VIRTUAL );
            testcase( pCol->colFlags & COLFLAG_STORED );
            pDflt = 0;
          }else{
            pDflt = sqlite3ColumnExpr(pFKey->pFrom, pCol);
          }
          if( pDflt ){
            pNew = sqlite3ExprDup(db, pDflt, 0);
          }else{
            pNew = sqlite3ExprAlloc(db, TK_NULL, 0, 0);
          }
        }else{
          pNew = sqlite3ExprAlloc(db, TK_NULL, 0, 0);
        }
        pList = sqlite3ExprListAppend(pParse, pList, pNew);
        sqlite3ExprListSetName(pParse, pList, &tFromCol, 0);
      }
    }
    sqlite3DbFree(db, aiCol);

    zFrom = pFKey->pFrom->zName;
    nFrom = sqlite3Strlen30(zFrom);

    if( action==OE_Restrict ){
      Token tFrom;
      Expr *pRaise; 

      tFrom.z = zFrom;
      tFrom.n = nFrom;
      pRaise = sqlite3Expr(db, TK_RAISE, "FOREIGN KEY constraint failed");
      if( pRaise ){
        pRaise->affExpr = OE_Abort;
      }
      pSelect = sqlite3SelectNew(pParse, 
          sqlite3ExprListAppend(pParse, 0, pRaise),
          sqlite3SrcListAppend(pParse, 0, &tFrom, 0),
          pWhere,
          0, 0, 0, 0, 0
      );
      pWhere = 0;
    }

    /* Disable lookaside memory allocation */
    DisableLookaside;

    pTrigger = (Trigger *)sqlite3DbMallocZero(db, 
        sizeof(Trigger) +         /* struct Trigger */
        sizeof(TriggerStep) +     /* Single step in trigger program */
        nFrom + 1                 /* Space for pStep->zTarget */
    );
    if( pTrigger ){
      pStep = pTrigger->step_list = (TriggerStep *)&pTrigger[1];
      pStep->zTarget = (char *)&pStep[1];
      memcpy((char *)pStep->zTarget, zFrom, nFrom);
  
      pStep->pWhere = sqlite3ExprDup(db, pWhere, EXPRDUP_REDUCE);
      pStep->pExprList = sqlite3ExprListDup(db, pList, EXPRDUP_REDUCE);
      pStep->pSelect = sqlite3SelectDup(db, pSelect, EXPRDUP_REDUCE);
      if( pWhen ){
        pWhen = sqlite3PExpr(pParse, TK_NOT, pWhen, 0);
        pTrigger->pWhen = sqlite3ExprDup(db, pWhen, EXPRDUP_REDUCE);
      }
    }

    /* Re-enable the lookaside buffer, if it was disabled earlier. */
    EnableLookaside;

    sqlite3ExprDelete(db, pWhere);
    sqlite3ExprDelete(db, pWhen);
    sqlite3ExprListDelete(db, pList);
    sqlite3SelectDelete(db, pSelect);
    if( db->mallocFailed==1 ){
      fkTriggerDelete(db, pTrigger);
      return 0;
    }
    assert( pStep!=0 );
    assert( pTrigger!=0 );

    switch( action ){
      case OE_Restrict:
        pStep->op = TK_SELECT;
        break;
      case OE_Cascade: 
        if( !pChanges ){ 
          pStep->op = TK_DELETE; 
          break; 
        }
        /* no break */ deliberate_fall_through
      default:
        pStep->op = TK_UPDATE;
    }
    pStep->pTrig = pTrigger;
    pTrigger->pSchema = pTab->pSchema;
    pTrigger->pTabSchema = pTab->pSchema;
    pFKey->apTrigger[iAction] = pTrigger;
    pTrigger->op = (pChanges ? TK_UPDATE : TK_DELETE);
  }

  return pTrigger;
}

/*
** This function is called when deleting or updating a row to implement
** any required CASCADE, SET NULL or SET DEFAULT actions.
*/
void sqlite3FkActions(
  Parse *pParse,                  /* Parse context */
  Table *pTab,                    /* Table being updated or deleted from */
  ExprList *pChanges,             /* Change-list for UPDATE, NULL for DELETE */
  int regOld,                     /* Address of array containing old row */
  int *aChange,                   /* Array indicating UPDATEd columns (or 0) */
  int bChngRowid                  /* True if rowid is UPDATEd */
){
  /* If foreign-key support is enabled, iterate through all FKs that 
  ** refer to table pTab. If there is an action associated with the FK 
  ** for this operation (either update or delete), invoke the associated 
  ** trigger sub-program.  */
  if( pParse->db->flags&SQLITE_ForeignKeys ){
    FKey *pFKey;                  /* Iterator variable */
    for(pFKey = sqlite3FkReferences(pTab); pFKey; pFKey=pFKey->pNextTo){
      if( aChange==0 || fkParentIsModified(pTab, pFKey, aChange, bChngRowid) ){
        Trigger *pAct = fkActionTrigger(pParse, pTab, pFKey, pChanges);
        if( pAct ){
          sqlite3CodeRowTriggerDirect(pParse, pAct, pTab, regOld, OE_Abort, 0);
        }
      }
    }
  }
}

#endif /* ifndef SQLITE_OMIT_TRIGGER */

/*
** Free all memory associated with foreign key definitions attached to
** table pTab. Remove the deleted foreign keys from the Schema.fkeyHash
** hash table.
*/
void sqlite3FkDelete(sqlite3 *db, Table *pTab){
  FKey *pFKey;                    /* Iterator variable */
  FKey *pNext;                    /* Copy of pFKey->pNextFrom */

  assert( !IsVirtual(pTab) );
  for(pFKey=pTab->u.tab.pFKey; pFKey; pFKey=pNext){
<<<<<<< HEAD
    assert( db==0 || IsVirtual(pTab)
         || sqlite3SchemaMutexHeld(db, 0, pTab->pSchema) );
=======
    assert( db==0 || sqlite3SchemaMutexHeld(db, 0, pTab->pSchema) );
>>>>>>> 8a728824

    /* Remove the FK from the fkeyHash hash table. */
    if( !db || db->pnBytesFreed==0 ){
      if( pFKey->pPrevTo ){
        pFKey->pPrevTo->pNextTo = pFKey->pNextTo;
      }else{
        void *p = (void *)pFKey->pNextTo;
        const char *z = (p ? pFKey->pNextTo->zTo : pFKey->zTo);
        sqlite3HashInsert(&pTab->pSchema->fkeyHash, z, p);
      }
      if( pFKey->pNextTo ){
        pFKey->pNextTo->pPrevTo = pFKey->pPrevTo;
      }
    }

    /* EV: R-30323-21917 Each foreign key constraint in SQLite is
    ** classified as either immediate or deferred.
    */
    assert( pFKey->isDeferred==0 || pFKey->isDeferred==1 );

    /* Delete any triggers created to implement actions for this FK. */
#ifndef SQLITE_OMIT_TRIGGER
    fkTriggerDelete(db, pFKey->apTrigger[0]);
    fkTriggerDelete(db, pFKey->apTrigger[1]);
#endif

    pNext = pFKey->pNextFrom;
    sqlite3DbFree(db, pFKey);
  }
}
#endif /* ifndef SQLITE_OMIT_FOREIGN_KEY */<|MERGE_RESOLUTION|>--- conflicted
+++ resolved
@@ -1423,12 +1423,7 @@
 
   assert( !IsVirtual(pTab) );
   for(pFKey=pTab->u.tab.pFKey; pFKey; pFKey=pNext){
-<<<<<<< HEAD
-    assert( db==0 || IsVirtual(pTab)
-         || sqlite3SchemaMutexHeld(db, 0, pTab->pSchema) );
-=======
     assert( db==0 || sqlite3SchemaMutexHeld(db, 0, pTab->pSchema) );
->>>>>>> 8a728824
 
     /* Remove the FK from the fkeyHash hash table. */
     if( !db || db->pnBytesFreed==0 ){
