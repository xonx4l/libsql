/* DO NOT EDIT!
** This file is automatically generated by the script at
** ../tool/mkpragmatab.tcl.  To update the set of pragmas, edit
** that script and rerun it.
*/

/* The various pragma types */
#define PragTyp_HEADER_VALUE                   0
#define PragTyp_AUTO_VACUUM                    1
#define PragTyp_FLAG                           2
<<<<<<< HEAD
#define PragTyp_BUSY_TIMEOUT                   3
#define PragTyp_CACHE_SIZE                     4
#define PragTyp_CACHE_SPILL                    5
#define PragTyp_CASE_SENSITIVE_LIKE            6
#define PragTyp_COLLATION_LIST                 7
#define PragTyp_COMPILE_OPTIONS                8
#define PragTyp_DATA_STORE_DIRECTORY           9
#define PragTyp_DATABASE_LIST                 10
#define PragTyp_DEFAULT_CACHE_SIZE            11
#define PragTyp_ENCODING                      12
#define PragTyp_FOREIGN_KEY_CHECK             13
#define PragTyp_FOREIGN_KEY_LIST              14
#define PragTyp_INCREMENTAL_VACUUM            15
#define PragTyp_INDEX_INFO                    16
#define PragTyp_INDEX_LIST                    17
#define PragTyp_INTEGRITY_CHECK               18
#define PragTyp_JOURNAL_MODE                  19
#define PragTyp_JOURNAL_SIZE_LIMIT            20
#define PragTyp_LOCK_PROXY_FILE               21
#define PragTyp_LOCKING_MODE                  22
#define PragTyp_PAGE_COUNT                    23
#define PragTyp_MMAP_SIZE                     24
#define PragTyp_PAGE_SIZE                     25
#define PragTyp_SECURE_DELETE                 26
#define PragTyp_SHRINK_MEMORY                 27
#define PragTyp_SOFT_HEAP_LIMIT               28
#define PragTyp_STATS                         29
#define PragTyp_SYNCHRONOUS                   30
#define PragTyp_TABLE_INFO                    31
#define PragTyp_TEMP_STORE                    32
#define PragTyp_TEMP_STORE_DIRECTORY          33
#define PragTyp_THREADS                       34
#define PragTyp_WAL_AUTOCHECKPOINT            35
#define PragTyp_WAL_CHECKPOINT                36
#define PragTyp_ACTIVATE_EXTENSIONS           37
#define PragTyp_HEXKEY                        38
#define PragTyp_KEY                           39
#define PragTyp_REKEY                         40
#define PragTyp_LOCK_STATUS                   41
#define PragTyp_PARSER_TRACE                  42

/* Property flags associated with various pragma. */
#define PragFlg_NeedSchema 0x01 /* Force schema load before running */
#define PragFlg_NoColumns  0x02 /* OP_ResultRow called with zero columns */
#define PragFlg_ReadOnly   0x04 /* Read-only HEADER_VALUE */
#define PragFlg_Result0    0x08 /* Acts as query when no argument */
#define PragFlg_Result1    0x10 /* Acts as query when has one argument */
#define PragFlg_SchemaOpt  0x20 /* Schema restricts name search if present */
#define PragFlg_SchemaReq  0x40 /* Schema required - "main" is default */

/* Names of columns for pragmas that return multi-column result
** or that return single-column results where the name of the
** result column is different from the name of the pragma
*/
static const char *const pragCName[] = {
  /*   0 */ "cache_size",  /* Used by: default_cache_size */
  /*   1 */ "cid",         /* Used by: table_info */
  /*   2 */ "name",       
  /*   3 */ "type",       
  /*   4 */ "notnull",    
  /*   5 */ "dflt_value", 
  /*   6 */ "pk",         
  /*   7 */ "table",       /* Used by: stats */
  /*   8 */ "index",      
  /*   9 */ "width",      
  /*  10 */ "height",     
  /*  11 */ "seqno",       /* Used by: index_info */
  /*  12 */ "cid",        
  /*  13 */ "name",       
  /*  14 */ "seqno",       /* Used by: index_xinfo */
  /*  15 */ "cid",        
  /*  16 */ "name",       
  /*  17 */ "desc",       
  /*  18 */ "coll",       
  /*  19 */ "key",        
  /*  20 */ "seq",         /* Used by: index_list */
  /*  21 */ "name",       
  /*  22 */ "unique",     
  /*  23 */ "origin",     
  /*  24 */ "partial",    
  /*  25 */ "seq",         /* Used by: database_list */
  /*  26 */ "name",       
  /*  27 */ "file",       
  /*  28 */ "seq",         /* Used by: collation_list */
  /*  29 */ "name",       
  /*  30 */ "id",          /* Used by: foreign_key_list */
  /*  31 */ "seq",        
  /*  32 */ "table",      
  /*  33 */ "from",       
  /*  34 */ "to",         
  /*  35 */ "on_update",  
  /*  36 */ "on_delete",  
  /*  37 */ "match",      
  /*  38 */ "table",       /* Used by: foreign_key_check */
  /*  39 */ "rowid",      
  /*  40 */ "parent",     
  /*  41 */ "fkid",       
  /*  42 */ "busy",        /* Used by: wal_checkpoint */
  /*  43 */ "log",        
  /*  44 */ "checkpointed",
  /*  45 */ "timeout",     /* Used by: busy_timeout */
  /*  46 */ "database",    /* Used by: lock_status */
  /*  47 */ "status",     
};

/* Definitions of all built-in pragmas */
typedef struct PragmaName {
  const char *const zName; /* Name of pragma */
  u8 ePragTyp;             /* PragTyp_XXX value */
  u8 mPragFlg;             /* Zero or more PragFlg_XXX values */
  u8 iPragCName;           /* Start of column names in pragCName[] */
  u8 nPragCName;           /* Num of col names. 0 means use pragma name */
  u32 iArg;                /* Extra argument */
} PragmaName;
static const PragmaName aPragmaName[] = {
=======
#define PragTyp_BTREE_SAMPLE                   3
#define PragTyp_BUSY_TIMEOUT                   4
#define PragTyp_CACHE_SIZE                     5
#define PragTyp_CACHE_SPILL                    6
#define PragTyp_CASE_SENSITIVE_LIKE            7
#define PragTyp_COLLATION_LIST                 8
#define PragTyp_COMPILE_OPTIONS                9
#define PragTyp_DATA_STORE_DIRECTORY          10
#define PragTyp_DATABASE_LIST                 11
#define PragTyp_DEFAULT_CACHE_SIZE            12
#define PragTyp_ENCODING                      13
#define PragTyp_EST_COUNT                     14
#define PragTyp_FOREIGN_KEY_CHECK             15
#define PragTyp_FOREIGN_KEY_LIST              16
#define PragTyp_INCREMENTAL_VACUUM            17
#define PragTyp_INDEX_INFO                    18
#define PragTyp_INDEX_LIST                    19
#define PragTyp_INTEGRITY_CHECK               20
#define PragTyp_JOURNAL_MODE                  21
#define PragTyp_JOURNAL_SIZE_LIMIT            22
#define PragTyp_LOCK_PROXY_FILE               23
#define PragTyp_LOCKING_MODE                  24
#define PragTyp_PAGE_COUNT                    25
#define PragTyp_MMAP_SIZE                     26
#define PragTyp_PAGE_SIZE                     27
#define PragTyp_SECURE_DELETE                 28
#define PragTyp_SHRINK_MEMORY                 29
#define PragTyp_SOFT_HEAP_LIMIT               30
#define PragTyp_STATS                         31
#define PragTyp_SYNCHRONOUS                   32
#define PragTyp_TABLE_INFO                    33
#define PragTyp_TEMP_STORE                    34
#define PragTyp_TEMP_STORE_DIRECTORY          35
#define PragTyp_THREADS                       36
#define PragTyp_WAL_AUTOCHECKPOINT            37
#define PragTyp_WAL_CHECKPOINT                38
#define PragTyp_ACTIVATE_EXTENSIONS           39
#define PragTyp_HEXKEY                        40
#define PragTyp_KEY                           41
#define PragTyp_REKEY                         42
#define PragTyp_LOCK_STATUS                   43
#define PragTyp_PARSER_TRACE                  44
#define PragFlag_NeedSchema           0x01
#define PragFlag_ReadOnly             0x02
static const struct sPragmaNames {
  const char *const zName;  /* Name of pragma */
  u8 ePragTyp;              /* PragTyp_XXX value */
  u8 mPragFlag;             /* Zero or more PragFlag_XXX values */
  u32 iArg;                 /* Extra argument */
} aPragmaNames[] = {
>>>>>>> 968067d2
#if defined(SQLITE_HAS_CODEC) || defined(SQLITE_ENABLE_CEROD)
 {/* zName:     */ "activate_extensions",
  /* ePragTyp:  */ PragTyp_ACTIVATE_EXTENSIONS,
  /* ePragFlg:  */ 0,
  /* ColNames:  */ 0, 0,
  /* iArg:      */ 0 },
#endif
#if !defined(SQLITE_OMIT_SCHEMA_VERSION_PRAGMAS)
 {/* zName:     */ "application_id",
  /* ePragTyp:  */ PragTyp_HEADER_VALUE,
  /* ePragFlg:  */ PragFlg_Result0,
  /* ColNames:  */ 0, 0,
  /* iArg:      */ BTREE_APPLICATION_ID },
#endif
#if !defined(SQLITE_OMIT_AUTOVACUUM)
 {/* zName:     */ "auto_vacuum",
  /* ePragTyp:  */ PragTyp_AUTO_VACUUM,
  /* ePragFlg:  */ PragFlg_NeedSchema|PragFlg_Result0|PragFlg_SchemaReq,
  /* ColNames:  */ 0, 0,
  /* iArg:      */ 0 },
#endif
#if !defined(SQLITE_OMIT_FLAG_PRAGMAS)
#if !defined(SQLITE_OMIT_AUTOMATIC_INDEX)
<<<<<<< HEAD
 {/* zName:     */ "automatic_index",
  /* ePragTyp:  */ PragTyp_FLAG,
  /* ePragFlg:  */ PragFlg_Result0|PragFlg_NoColumns,
  /* ColNames:  */ 0, 0,
  /* iArg:      */ SQLITE_AutoIndex },
#endif
#endif
 {/* zName:     */ "busy_timeout",
  /* ePragTyp:  */ PragTyp_BUSY_TIMEOUT,
  /* ePragFlg:  */ PragFlg_Result0,
  /* ColNames:  */ 45, 1,
  /* iArg:      */ 0 },
=======
  { /* zName:     */ "automatic_index",
    /* ePragTyp:  */ PragTyp_FLAG,
    /* ePragFlag: */ 0,
    /* iArg:      */ SQLITE_AutoIndex },
#endif
#endif
  { /* zName:     */ "btree_sample",
    /* ePragTyp:  */ PragTyp_BTREE_SAMPLE,
    /* ePragFlag: */ PragFlag_NeedSchema,
    /* iArg:      */ 0 },
  { /* zName:     */ "busy_timeout",
    /* ePragTyp:  */ PragTyp_BUSY_TIMEOUT,
    /* ePragFlag: */ 0,
    /* iArg:      */ 0 },
>>>>>>> 968067d2
#if !defined(SQLITE_OMIT_PAGER_PRAGMAS)
 {/* zName:     */ "cache_size",
  /* ePragTyp:  */ PragTyp_CACHE_SIZE,
  /* ePragFlg:  */ PragFlg_NeedSchema|PragFlg_Result0|PragFlg_SchemaReq,
  /* ColNames:  */ 0, 0,
  /* iArg:      */ 0 },
#endif
#if !defined(SQLITE_OMIT_FLAG_PRAGMAS)
 {/* zName:     */ "cache_spill",
  /* ePragTyp:  */ PragTyp_CACHE_SPILL,
  /* ePragFlg:  */ PragFlg_Result0|PragFlg_SchemaReq,
  /* ColNames:  */ 0, 0,
  /* iArg:      */ 0 },
#endif
 {/* zName:     */ "case_sensitive_like",
  /* ePragTyp:  */ PragTyp_CASE_SENSITIVE_LIKE,
  /* ePragFlg:  */ 0,
  /* ColNames:  */ 0, 0,
  /* iArg:      */ 0 },
 {/* zName:     */ "cell_size_check",
  /* ePragTyp:  */ PragTyp_FLAG,
  /* ePragFlg:  */ PragFlg_Result0|PragFlg_NoColumns,
  /* ColNames:  */ 0, 0,
  /* iArg:      */ SQLITE_CellSizeCk },
#if !defined(SQLITE_OMIT_FLAG_PRAGMAS)
 {/* zName:     */ "checkpoint_fullfsync",
  /* ePragTyp:  */ PragTyp_FLAG,
  /* ePragFlg:  */ PragFlg_Result0|PragFlg_NoColumns,
  /* ColNames:  */ 0, 0,
  /* iArg:      */ SQLITE_CkptFullFSync },
#endif
#if !defined(SQLITE_OMIT_SCHEMA_PRAGMAS)
 {/* zName:     */ "collation_list",
  /* ePragTyp:  */ PragTyp_COLLATION_LIST,
  /* ePragFlg:  */ PragFlg_Result0,
  /* ColNames:  */ 28, 2,
  /* iArg:      */ 0 },
#endif
#if !defined(SQLITE_OMIT_COMPILEOPTION_DIAGS)
 {/* zName:     */ "compile_options",
  /* ePragTyp:  */ PragTyp_COMPILE_OPTIONS,
  /* ePragFlg:  */ PragFlg_Result0,
  /* ColNames:  */ 0, 0,
  /* iArg:      */ 0 },
#endif
#if !defined(SQLITE_OMIT_FLAG_PRAGMAS)
 {/* zName:     */ "count_changes",
  /* ePragTyp:  */ PragTyp_FLAG,
  /* ePragFlg:  */ PragFlg_Result0|PragFlg_NoColumns,
  /* ColNames:  */ 0, 0,
  /* iArg:      */ SQLITE_CountRows },
#endif
#if !defined(SQLITE_OMIT_PAGER_PRAGMAS) && SQLITE_OS_WIN
 {/* zName:     */ "data_store_directory",
  /* ePragTyp:  */ PragTyp_DATA_STORE_DIRECTORY,
  /* ePragFlg:  */ 0,
  /* ColNames:  */ 0, 0,
  /* iArg:      */ 0 },
#endif
#if !defined(SQLITE_OMIT_SCHEMA_VERSION_PRAGMAS)
 {/* zName:     */ "data_version",
  /* ePragTyp:  */ PragTyp_HEADER_VALUE,
  /* ePragFlg:  */ PragFlg_Result0|PragFlg_ReadOnly,
  /* ColNames:  */ 0, 0,
  /* iArg:      */ BTREE_DATA_VERSION },
#endif
#if !defined(SQLITE_OMIT_SCHEMA_PRAGMAS)
 {/* zName:     */ "database_list",
  /* ePragTyp:  */ PragTyp_DATABASE_LIST,
  /* ePragFlg:  */ PragFlg_NeedSchema|PragFlg_Result0,
  /* ColNames:  */ 25, 3,
  /* iArg:      */ 0 },
#endif
#if !defined(SQLITE_OMIT_PAGER_PRAGMAS) && !defined(SQLITE_OMIT_DEPRECATED)
 {/* zName:     */ "default_cache_size",
  /* ePragTyp:  */ PragTyp_DEFAULT_CACHE_SIZE,
  /* ePragFlg:  */ PragFlg_NeedSchema|PragFlg_Result0|PragFlg_SchemaReq,
  /* ColNames:  */ 0, 1,
  /* iArg:      */ 0 },
#endif
#if !defined(SQLITE_OMIT_FLAG_PRAGMAS)
#if !defined(SQLITE_OMIT_FOREIGN_KEY) && !defined(SQLITE_OMIT_TRIGGER)
 {/* zName:     */ "defer_foreign_keys",
  /* ePragTyp:  */ PragTyp_FLAG,
  /* ePragFlg:  */ PragFlg_Result0|PragFlg_NoColumns,
  /* ColNames:  */ 0, 0,
  /* iArg:      */ SQLITE_DeferFKs },
#endif
#endif
#if !defined(SQLITE_OMIT_FLAG_PRAGMAS)
 {/* zName:     */ "empty_result_callbacks",
  /* ePragTyp:  */ PragTyp_FLAG,
  /* ePragFlg:  */ PragFlg_Result0|PragFlg_NoColumns,
  /* ColNames:  */ 0, 0,
  /* iArg:      */ SQLITE_NullCallback },
#endif
#if !defined(SQLITE_OMIT_UTF16)
 {/* zName:     */ "encoding",
  /* ePragTyp:  */ PragTyp_ENCODING,
  /* ePragFlg:  */ PragFlg_Result0,
  /* ColNames:  */ 0, 0,
  /* iArg:      */ 0 },
#endif
  { /* zName:     */ "est_count",
    /* ePragTyp:  */ PragTyp_EST_COUNT,
    /* ePragFlag: */ PragFlag_NeedSchema,
    /* iArg:      */ 0 },
#if !defined(SQLITE_OMIT_FOREIGN_KEY) && !defined(SQLITE_OMIT_TRIGGER)
 {/* zName:     */ "foreign_key_check",
  /* ePragTyp:  */ PragTyp_FOREIGN_KEY_CHECK,
  /* ePragFlg:  */ PragFlg_NeedSchema,
  /* ColNames:  */ 38, 4,
  /* iArg:      */ 0 },
#endif
#if !defined(SQLITE_OMIT_FOREIGN_KEY)
 {/* zName:     */ "foreign_key_list",
  /* ePragTyp:  */ PragTyp_FOREIGN_KEY_LIST,
  /* ePragFlg:  */ PragFlg_NeedSchema|PragFlg_Result1|PragFlg_SchemaOpt,
  /* ColNames:  */ 30, 8,
  /* iArg:      */ 0 },
#endif
#if !defined(SQLITE_OMIT_FLAG_PRAGMAS)
#if !defined(SQLITE_OMIT_FOREIGN_KEY) && !defined(SQLITE_OMIT_TRIGGER)
 {/* zName:     */ "foreign_keys",
  /* ePragTyp:  */ PragTyp_FLAG,
  /* ePragFlg:  */ PragFlg_Result0|PragFlg_NoColumns,
  /* ColNames:  */ 0, 0,
  /* iArg:      */ SQLITE_ForeignKeys },
#endif
#endif
#if !defined(SQLITE_OMIT_SCHEMA_VERSION_PRAGMAS)
 {/* zName:     */ "freelist_count",
  /* ePragTyp:  */ PragTyp_HEADER_VALUE,
  /* ePragFlg:  */ PragFlg_Result0|PragFlg_ReadOnly,
  /* ColNames:  */ 0, 0,
  /* iArg:      */ BTREE_FREE_PAGE_COUNT },
#endif
#if !defined(SQLITE_OMIT_FLAG_PRAGMAS)
 {/* zName:     */ "full_column_names",
  /* ePragTyp:  */ PragTyp_FLAG,
  /* ePragFlg:  */ PragFlg_Result0|PragFlg_NoColumns,
  /* ColNames:  */ 0, 0,
  /* iArg:      */ SQLITE_FullColNames },
 {/* zName:     */ "fullfsync",
  /* ePragTyp:  */ PragTyp_FLAG,
  /* ePragFlg:  */ PragFlg_Result0|PragFlg_NoColumns,
  /* ColNames:  */ 0, 0,
  /* iArg:      */ SQLITE_FullFSync },
#endif
#if defined(SQLITE_HAS_CODEC)
 {/* zName:     */ "hexkey",
  /* ePragTyp:  */ PragTyp_HEXKEY,
  /* ePragFlg:  */ 0,
  /* ColNames:  */ 0, 0,
  /* iArg:      */ 0 },
 {/* zName:     */ "hexrekey",
  /* ePragTyp:  */ PragTyp_HEXKEY,
  /* ePragFlg:  */ 0,
  /* ColNames:  */ 0, 0,
  /* iArg:      */ 0 },
#endif
#if !defined(SQLITE_OMIT_FLAG_PRAGMAS)
#if !defined(SQLITE_OMIT_CHECK)
 {/* zName:     */ "ignore_check_constraints",
  /* ePragTyp:  */ PragTyp_FLAG,
  /* ePragFlg:  */ PragFlg_Result0|PragFlg_NoColumns,
  /* ColNames:  */ 0, 0,
  /* iArg:      */ SQLITE_IgnoreChecks },
#endif
#endif
#if !defined(SQLITE_OMIT_AUTOVACUUM)
 {/* zName:     */ "incremental_vacuum",
  /* ePragTyp:  */ PragTyp_INCREMENTAL_VACUUM,
  /* ePragFlg:  */ PragFlg_NeedSchema|PragFlg_NoColumns,
  /* ColNames:  */ 0, 0,
  /* iArg:      */ 0 },
#endif
#if !defined(SQLITE_OMIT_SCHEMA_PRAGMAS)
 {/* zName:     */ "index_info",
  /* ePragTyp:  */ PragTyp_INDEX_INFO,
  /* ePragFlg:  */ PragFlg_NeedSchema|PragFlg_Result1|PragFlg_SchemaOpt,
  /* ColNames:  */ 11, 3,
  /* iArg:      */ 0 },
 {/* zName:     */ "index_list",
  /* ePragTyp:  */ PragTyp_INDEX_LIST,
  /* ePragFlg:  */ PragFlg_NeedSchema|PragFlg_Result1|PragFlg_SchemaOpt,
  /* ColNames:  */ 20, 5,
  /* iArg:      */ 0 },
 {/* zName:     */ "index_xinfo",
  /* ePragTyp:  */ PragTyp_INDEX_INFO,
  /* ePragFlg:  */ PragFlg_NeedSchema|PragFlg_Result1|PragFlg_SchemaOpt,
  /* ColNames:  */ 14, 6,
  /* iArg:      */ 1 },
#endif
#if !defined(SQLITE_OMIT_INTEGRITY_CHECK)
 {/* zName:     */ "integrity_check",
  /* ePragTyp:  */ PragTyp_INTEGRITY_CHECK,
  /* ePragFlg:  */ PragFlg_NeedSchema,
  /* ColNames:  */ 0, 0,
  /* iArg:      */ 0 },
#endif
#if !defined(SQLITE_OMIT_PAGER_PRAGMAS)
 {/* zName:     */ "journal_mode",
  /* ePragTyp:  */ PragTyp_JOURNAL_MODE,
  /* ePragFlg:  */ PragFlg_NeedSchema|PragFlg_Result0|PragFlg_SchemaReq,
  /* ColNames:  */ 0, 0,
  /* iArg:      */ 0 },
 {/* zName:     */ "journal_size_limit",
  /* ePragTyp:  */ PragTyp_JOURNAL_SIZE_LIMIT,
  /* ePragFlg:  */ PragFlg_Result0|PragFlg_SchemaReq,
  /* ColNames:  */ 0, 0,
  /* iArg:      */ 0 },
#endif
#if defined(SQLITE_HAS_CODEC)
 {/* zName:     */ "key",
  /* ePragTyp:  */ PragTyp_KEY,
  /* ePragFlg:  */ 0,
  /* ColNames:  */ 0, 0,
  /* iArg:      */ 0 },
#endif
#if !defined(SQLITE_OMIT_FLAG_PRAGMAS)
 {/* zName:     */ "legacy_file_format",
  /* ePragTyp:  */ PragTyp_FLAG,
  /* ePragFlg:  */ PragFlg_Result0|PragFlg_NoColumns,
  /* ColNames:  */ 0, 0,
  /* iArg:      */ SQLITE_LegacyFileFmt },
#endif
#if !defined(SQLITE_OMIT_PAGER_PRAGMAS) && SQLITE_ENABLE_LOCKING_STYLE
 {/* zName:     */ "lock_proxy_file",
  /* ePragTyp:  */ PragTyp_LOCK_PROXY_FILE,
  /* ePragFlg:  */ 0,
  /* ColNames:  */ 0, 0,
  /* iArg:      */ 0 },
#endif
#if defined(SQLITE_DEBUG) || defined(SQLITE_TEST)
 {/* zName:     */ "lock_status",
  /* ePragTyp:  */ PragTyp_LOCK_STATUS,
  /* ePragFlg:  */ PragFlg_Result0,
  /* ColNames:  */ 46, 2,
  /* iArg:      */ 0 },
#endif
#if !defined(SQLITE_OMIT_PAGER_PRAGMAS)
 {/* zName:     */ "locking_mode",
  /* ePragTyp:  */ PragTyp_LOCKING_MODE,
  /* ePragFlg:  */ PragFlg_Result0|PragFlg_SchemaReq,
  /* ColNames:  */ 0, 0,
  /* iArg:      */ 0 },
 {/* zName:     */ "max_page_count",
  /* ePragTyp:  */ PragTyp_PAGE_COUNT,
  /* ePragFlg:  */ PragFlg_NeedSchema|PragFlg_Result0|PragFlg_SchemaReq,
  /* ColNames:  */ 0, 0,
  /* iArg:      */ 0 },
 {/* zName:     */ "mmap_size",
  /* ePragTyp:  */ PragTyp_MMAP_SIZE,
  /* ePragFlg:  */ 0,
  /* ColNames:  */ 0, 0,
  /* iArg:      */ 0 },
 {/* zName:     */ "page_count",
  /* ePragTyp:  */ PragTyp_PAGE_COUNT,
  /* ePragFlg:  */ PragFlg_NeedSchema|PragFlg_Result0|PragFlg_SchemaReq,
  /* ColNames:  */ 0, 0,
  /* iArg:      */ 0 },
 {/* zName:     */ "page_size",
  /* ePragTyp:  */ PragTyp_PAGE_SIZE,
  /* ePragFlg:  */ PragFlg_Result0|PragFlg_SchemaReq,
  /* ColNames:  */ 0, 0,
  /* iArg:      */ 0 },
#endif
#if defined(SQLITE_DEBUG) && !defined(SQLITE_OMIT_PARSER_TRACE)
 {/* zName:     */ "parser_trace",
  /* ePragTyp:  */ PragTyp_PARSER_TRACE,
  /* ePragFlg:  */ 0,
  /* ColNames:  */ 0, 0,
  /* iArg:      */ 0 },
#endif
#if !defined(SQLITE_OMIT_FLAG_PRAGMAS)
 {/* zName:     */ "query_only",
  /* ePragTyp:  */ PragTyp_FLAG,
  /* ePragFlg:  */ PragFlg_Result0|PragFlg_NoColumns,
  /* ColNames:  */ 0, 0,
  /* iArg:      */ SQLITE_QueryOnly },
#endif
#if !defined(SQLITE_OMIT_INTEGRITY_CHECK)
 {/* zName:     */ "quick_check",
  /* ePragTyp:  */ PragTyp_INTEGRITY_CHECK,
  /* ePragFlg:  */ PragFlg_NeedSchema,
  /* ColNames:  */ 0, 0,
  /* iArg:      */ 0 },
#endif
#if !defined(SQLITE_OMIT_FLAG_PRAGMAS)
 {/* zName:     */ "read_uncommitted",
  /* ePragTyp:  */ PragTyp_FLAG,
  /* ePragFlg:  */ PragFlg_Result0|PragFlg_NoColumns,
  /* ColNames:  */ 0, 0,
  /* iArg:      */ SQLITE_ReadUncommitted },
 {/* zName:     */ "recursive_triggers",
  /* ePragTyp:  */ PragTyp_FLAG,
  /* ePragFlg:  */ PragFlg_Result0|PragFlg_NoColumns,
  /* ColNames:  */ 0, 0,
  /* iArg:      */ SQLITE_RecTriggers },
#endif
#if defined(SQLITE_HAS_CODEC)
 {/* zName:     */ "rekey",
  /* ePragTyp:  */ PragTyp_REKEY,
  /* ePragFlg:  */ 0,
  /* ColNames:  */ 0, 0,
  /* iArg:      */ 0 },
#endif
#if !defined(SQLITE_OMIT_FLAG_PRAGMAS)
 {/* zName:     */ "reverse_unordered_selects",
  /* ePragTyp:  */ PragTyp_FLAG,
  /* ePragFlg:  */ PragFlg_Result0|PragFlg_NoColumns,
  /* ColNames:  */ 0, 0,
  /* iArg:      */ SQLITE_ReverseOrder },
#endif
#if !defined(SQLITE_OMIT_SCHEMA_VERSION_PRAGMAS)
 {/* zName:     */ "schema_version",
  /* ePragTyp:  */ PragTyp_HEADER_VALUE,
  /* ePragFlg:  */ PragFlg_Result0,
  /* ColNames:  */ 0, 0,
  /* iArg:      */ BTREE_SCHEMA_VERSION },
#endif
#if !defined(SQLITE_OMIT_PAGER_PRAGMAS)
 {/* zName:     */ "secure_delete",
  /* ePragTyp:  */ PragTyp_SECURE_DELETE,
  /* ePragFlg:  */ PragFlg_Result0,
  /* ColNames:  */ 0, 0,
  /* iArg:      */ 0 },
#endif
#if !defined(SQLITE_OMIT_FLAG_PRAGMAS)
 {/* zName:     */ "short_column_names",
  /* ePragTyp:  */ PragTyp_FLAG,
  /* ePragFlg:  */ PragFlg_Result0|PragFlg_NoColumns,
  /* ColNames:  */ 0, 0,
  /* iArg:      */ SQLITE_ShortColNames },
#endif
 {/* zName:     */ "shrink_memory",
  /* ePragTyp:  */ PragTyp_SHRINK_MEMORY,
  /* ePragFlg:  */ 0,
  /* ColNames:  */ 0, 0,
  /* iArg:      */ 0 },
 {/* zName:     */ "soft_heap_limit",
  /* ePragTyp:  */ PragTyp_SOFT_HEAP_LIMIT,
  /* ePragFlg:  */ PragFlg_Result0,
  /* ColNames:  */ 0, 0,
  /* iArg:      */ 0 },
#if !defined(SQLITE_OMIT_FLAG_PRAGMAS)
#if defined(SQLITE_DEBUG)
 {/* zName:     */ "sql_trace",
  /* ePragTyp:  */ PragTyp_FLAG,
  /* ePragFlg:  */ PragFlg_Result0|PragFlg_NoColumns,
  /* ColNames:  */ 0, 0,
  /* iArg:      */ SQLITE_SqlTrace },
#endif
#endif
#if !defined(SQLITE_OMIT_SCHEMA_PRAGMAS)
 {/* zName:     */ "stats",
  /* ePragTyp:  */ PragTyp_STATS,
  /* ePragFlg:  */ PragFlg_NeedSchema|PragFlg_Result0|PragFlg_SchemaReq,
  /* ColNames:  */ 7, 4,
  /* iArg:      */ 0 },
#endif
#if !defined(SQLITE_OMIT_PAGER_PRAGMAS)
 {/* zName:     */ "synchronous",
  /* ePragTyp:  */ PragTyp_SYNCHRONOUS,
  /* ePragFlg:  */ PragFlg_NeedSchema|PragFlg_Result0|PragFlg_SchemaReq,
  /* ColNames:  */ 0, 0,
  /* iArg:      */ 0 },
#endif
#if !defined(SQLITE_OMIT_SCHEMA_PRAGMAS)
 {/* zName:     */ "table_info",
  /* ePragTyp:  */ PragTyp_TABLE_INFO,
  /* ePragFlg:  */ PragFlg_NeedSchema|PragFlg_Result1|PragFlg_SchemaOpt,
  /* ColNames:  */ 1, 6,
  /* iArg:      */ 0 },
#endif
#if !defined(SQLITE_OMIT_PAGER_PRAGMAS)
 {/* zName:     */ "temp_store",
  /* ePragTyp:  */ PragTyp_TEMP_STORE,
  /* ePragFlg:  */ PragFlg_Result0,
  /* ColNames:  */ 0, 0,
  /* iArg:      */ 0 },
 {/* zName:     */ "temp_store_directory",
  /* ePragTyp:  */ PragTyp_TEMP_STORE_DIRECTORY,
  /* ePragFlg:  */ 0,
  /* ColNames:  */ 0, 0,
  /* iArg:      */ 0 },
#endif
 {/* zName:     */ "threads",
  /* ePragTyp:  */ PragTyp_THREADS,
  /* ePragFlg:  */ PragFlg_Result0,
  /* ColNames:  */ 0, 0,
  /* iArg:      */ 0 },
#if !defined(SQLITE_OMIT_SCHEMA_VERSION_PRAGMAS)
 {/* zName:     */ "user_version",
  /* ePragTyp:  */ PragTyp_HEADER_VALUE,
  /* ePragFlg:  */ PragFlg_Result0,
  /* ColNames:  */ 0, 0,
  /* iArg:      */ BTREE_USER_VERSION },
#endif
#if !defined(SQLITE_OMIT_FLAG_PRAGMAS)
#if defined(SQLITE_DEBUG)
 {/* zName:     */ "vdbe_addoptrace",
  /* ePragTyp:  */ PragTyp_FLAG,
  /* ePragFlg:  */ PragFlg_Result0|PragFlg_NoColumns,
  /* ColNames:  */ 0, 0,
  /* iArg:      */ SQLITE_VdbeAddopTrace },
 {/* zName:     */ "vdbe_debug",
  /* ePragTyp:  */ PragTyp_FLAG,
  /* ePragFlg:  */ PragFlg_Result0|PragFlg_NoColumns,
  /* ColNames:  */ 0, 0,
  /* iArg:      */ SQLITE_SqlTrace|SQLITE_VdbeListing|SQLITE_VdbeTrace },
 {/* zName:     */ "vdbe_eqp",
  /* ePragTyp:  */ PragTyp_FLAG,
  /* ePragFlg:  */ PragFlg_Result0|PragFlg_NoColumns,
  /* ColNames:  */ 0, 0,
  /* iArg:      */ SQLITE_VdbeEQP },
 {/* zName:     */ "vdbe_listing",
  /* ePragTyp:  */ PragTyp_FLAG,
  /* ePragFlg:  */ PragFlg_Result0|PragFlg_NoColumns,
  /* ColNames:  */ 0, 0,
  /* iArg:      */ SQLITE_VdbeListing },
 {/* zName:     */ "vdbe_trace",
  /* ePragTyp:  */ PragTyp_FLAG,
  /* ePragFlg:  */ PragFlg_Result0|PragFlg_NoColumns,
  /* ColNames:  */ 0, 0,
  /* iArg:      */ SQLITE_VdbeTrace },
#endif
#endif
#if !defined(SQLITE_OMIT_WAL)
 {/* zName:     */ "wal_autocheckpoint",
  /* ePragTyp:  */ PragTyp_WAL_AUTOCHECKPOINT,
  /* ePragFlg:  */ 0,
  /* ColNames:  */ 0, 0,
  /* iArg:      */ 0 },
 {/* zName:     */ "wal_checkpoint",
  /* ePragTyp:  */ PragTyp_WAL_CHECKPOINT,
  /* ePragFlg:  */ PragFlg_NeedSchema,
  /* ColNames:  */ 42, 3,
  /* iArg:      */ 0 },
#endif
#if !defined(SQLITE_OMIT_FLAG_PRAGMAS)
 {/* zName:     */ "writable_schema",
  /* ePragTyp:  */ PragTyp_FLAG,
  /* ePragFlg:  */ PragFlg_Result0|PragFlg_NoColumns,
  /* ColNames:  */ 0, 0,
  /* iArg:      */ SQLITE_WriteSchema|SQLITE_RecoveryMode },
#endif
};
/* Number of pragmas: 62 on by default, 75 total. */<|MERGE_RESOLUTION|>--- conflicted
+++ resolved
@@ -8,47 +8,48 @@
 #define PragTyp_HEADER_VALUE                   0
 #define PragTyp_AUTO_VACUUM                    1
 #define PragTyp_FLAG                           2
-<<<<<<< HEAD
-#define PragTyp_BUSY_TIMEOUT                   3
-#define PragTyp_CACHE_SIZE                     4
-#define PragTyp_CACHE_SPILL                    5
-#define PragTyp_CASE_SENSITIVE_LIKE            6
-#define PragTyp_COLLATION_LIST                 7
-#define PragTyp_COMPILE_OPTIONS                8
-#define PragTyp_DATA_STORE_DIRECTORY           9
-#define PragTyp_DATABASE_LIST                 10
-#define PragTyp_DEFAULT_CACHE_SIZE            11
-#define PragTyp_ENCODING                      12
-#define PragTyp_FOREIGN_KEY_CHECK             13
-#define PragTyp_FOREIGN_KEY_LIST              14
-#define PragTyp_INCREMENTAL_VACUUM            15
-#define PragTyp_INDEX_INFO                    16
-#define PragTyp_INDEX_LIST                    17
-#define PragTyp_INTEGRITY_CHECK               18
-#define PragTyp_JOURNAL_MODE                  19
-#define PragTyp_JOURNAL_SIZE_LIMIT            20
-#define PragTyp_LOCK_PROXY_FILE               21
-#define PragTyp_LOCKING_MODE                  22
-#define PragTyp_PAGE_COUNT                    23
-#define PragTyp_MMAP_SIZE                     24
-#define PragTyp_PAGE_SIZE                     25
-#define PragTyp_SECURE_DELETE                 26
-#define PragTyp_SHRINK_MEMORY                 27
-#define PragTyp_SOFT_HEAP_LIMIT               28
-#define PragTyp_STATS                         29
-#define PragTyp_SYNCHRONOUS                   30
-#define PragTyp_TABLE_INFO                    31
-#define PragTyp_TEMP_STORE                    32
-#define PragTyp_TEMP_STORE_DIRECTORY          33
-#define PragTyp_THREADS                       34
-#define PragTyp_WAL_AUTOCHECKPOINT            35
-#define PragTyp_WAL_CHECKPOINT                36
-#define PragTyp_ACTIVATE_EXTENSIONS           37
-#define PragTyp_HEXKEY                        38
-#define PragTyp_KEY                           39
-#define PragTyp_REKEY                         40
-#define PragTyp_LOCK_STATUS                   41
-#define PragTyp_PARSER_TRACE                  42
+#define PragTyp_BTREE_SAMPLE                   3
+#define PragTyp_BUSY_TIMEOUT                   4
+#define PragTyp_CACHE_SIZE                     5
+#define PragTyp_CACHE_SPILL                    6
+#define PragTyp_CASE_SENSITIVE_LIKE            7
+#define PragTyp_COLLATION_LIST                 8
+#define PragTyp_COMPILE_OPTIONS                9
+#define PragTyp_DATA_STORE_DIRECTORY          10
+#define PragTyp_DATABASE_LIST                 11
+#define PragTyp_DEFAULT_CACHE_SIZE            12
+#define PragTyp_ENCODING                      13
+#define PragTyp_EST_COUNT                     14
+#define PragTyp_FOREIGN_KEY_CHECK             15
+#define PragTyp_FOREIGN_KEY_LIST              16
+#define PragTyp_INCREMENTAL_VACUUM            17
+#define PragTyp_INDEX_INFO                    18
+#define PragTyp_INDEX_LIST                    19
+#define PragTyp_INTEGRITY_CHECK               20
+#define PragTyp_JOURNAL_MODE                  21
+#define PragTyp_JOURNAL_SIZE_LIMIT            22
+#define PragTyp_LOCK_PROXY_FILE               23
+#define PragTyp_LOCKING_MODE                  24
+#define PragTyp_PAGE_COUNT                    25
+#define PragTyp_MMAP_SIZE                     26
+#define PragTyp_PAGE_SIZE                     27
+#define PragTyp_SECURE_DELETE                 28
+#define PragTyp_SHRINK_MEMORY                 29
+#define PragTyp_SOFT_HEAP_LIMIT               30
+#define PragTyp_STATS                         31
+#define PragTyp_SYNCHRONOUS                   32
+#define PragTyp_TABLE_INFO                    33
+#define PragTyp_TEMP_STORE                    34
+#define PragTyp_TEMP_STORE_DIRECTORY          35
+#define PragTyp_THREADS                       36
+#define PragTyp_WAL_AUTOCHECKPOINT            37
+#define PragTyp_WAL_CHECKPOINT                38
+#define PragTyp_ACTIVATE_EXTENSIONS           39
+#define PragTyp_HEXKEY                        40
+#define PragTyp_KEY                           41
+#define PragTyp_REKEY                         42
+#define PragTyp_LOCK_STATUS                   43
+#define PragTyp_PARSER_TRACE                  44
 
 /* Property flags associated with various pragma. */
 #define PragFlg_NeedSchema 0x01 /* Force schema load before running */
@@ -124,58 +125,6 @@
   u32 iArg;                /* Extra argument */
 } PragmaName;
 static const PragmaName aPragmaName[] = {
-=======
-#define PragTyp_BTREE_SAMPLE                   3
-#define PragTyp_BUSY_TIMEOUT                   4
-#define PragTyp_CACHE_SIZE                     5
-#define PragTyp_CACHE_SPILL                    6
-#define PragTyp_CASE_SENSITIVE_LIKE            7
-#define PragTyp_COLLATION_LIST                 8
-#define PragTyp_COMPILE_OPTIONS                9
-#define PragTyp_DATA_STORE_DIRECTORY          10
-#define PragTyp_DATABASE_LIST                 11
-#define PragTyp_DEFAULT_CACHE_SIZE            12
-#define PragTyp_ENCODING                      13
-#define PragTyp_EST_COUNT                     14
-#define PragTyp_FOREIGN_KEY_CHECK             15
-#define PragTyp_FOREIGN_KEY_LIST              16
-#define PragTyp_INCREMENTAL_VACUUM            17
-#define PragTyp_INDEX_INFO                    18
-#define PragTyp_INDEX_LIST                    19
-#define PragTyp_INTEGRITY_CHECK               20
-#define PragTyp_JOURNAL_MODE                  21
-#define PragTyp_JOURNAL_SIZE_LIMIT            22
-#define PragTyp_LOCK_PROXY_FILE               23
-#define PragTyp_LOCKING_MODE                  24
-#define PragTyp_PAGE_COUNT                    25
-#define PragTyp_MMAP_SIZE                     26
-#define PragTyp_PAGE_SIZE                     27
-#define PragTyp_SECURE_DELETE                 28
-#define PragTyp_SHRINK_MEMORY                 29
-#define PragTyp_SOFT_HEAP_LIMIT               30
-#define PragTyp_STATS                         31
-#define PragTyp_SYNCHRONOUS                   32
-#define PragTyp_TABLE_INFO                    33
-#define PragTyp_TEMP_STORE                    34
-#define PragTyp_TEMP_STORE_DIRECTORY          35
-#define PragTyp_THREADS                       36
-#define PragTyp_WAL_AUTOCHECKPOINT            37
-#define PragTyp_WAL_CHECKPOINT                38
-#define PragTyp_ACTIVATE_EXTENSIONS           39
-#define PragTyp_HEXKEY                        40
-#define PragTyp_KEY                           41
-#define PragTyp_REKEY                         42
-#define PragTyp_LOCK_STATUS                   43
-#define PragTyp_PARSER_TRACE                  44
-#define PragFlag_NeedSchema           0x01
-#define PragFlag_ReadOnly             0x02
-static const struct sPragmaNames {
-  const char *const zName;  /* Name of pragma */
-  u8 ePragTyp;              /* PragTyp_XXX value */
-  u8 mPragFlag;             /* Zero or more PragFlag_XXX values */
-  u32 iArg;                 /* Extra argument */
-} aPragmaNames[] = {
->>>>>>> 968067d2
 #if defined(SQLITE_HAS_CODEC) || defined(SQLITE_ENABLE_CEROD)
  {/* zName:     */ "activate_extensions",
   /* ePragTyp:  */ PragTyp_ACTIVATE_EXTENSIONS,
@@ -199,7 +148,6 @@
 #endif
 #if !defined(SQLITE_OMIT_FLAG_PRAGMAS)
 #if !defined(SQLITE_OMIT_AUTOMATIC_INDEX)
-<<<<<<< HEAD
  {/* zName:     */ "automatic_index",
   /* ePragTyp:  */ PragTyp_FLAG,
   /* ePragFlg:  */ PragFlg_Result0|PragFlg_NoColumns,
@@ -207,27 +155,16 @@
   /* iArg:      */ SQLITE_AutoIndex },
 #endif
 #endif
+ {/* zName:     */ "btree_sample",
+  /* ePragTyp:  */ PragTyp_BTREE_SAMPLE,
+  /* ePragFlg:  */ PragFlg_NeedSchema,
+  /* ColNames:  */ 0, 0,
+  /* iArg:      */ 0 },
  {/* zName:     */ "busy_timeout",
   /* ePragTyp:  */ PragTyp_BUSY_TIMEOUT,
   /* ePragFlg:  */ PragFlg_Result0,
   /* ColNames:  */ 45, 1,
   /* iArg:      */ 0 },
-=======
-  { /* zName:     */ "automatic_index",
-    /* ePragTyp:  */ PragTyp_FLAG,
-    /* ePragFlag: */ 0,
-    /* iArg:      */ SQLITE_AutoIndex },
-#endif
-#endif
-  { /* zName:     */ "btree_sample",
-    /* ePragTyp:  */ PragTyp_BTREE_SAMPLE,
-    /* ePragFlag: */ PragFlag_NeedSchema,
-    /* iArg:      */ 0 },
-  { /* zName:     */ "busy_timeout",
-    /* ePragTyp:  */ PragTyp_BUSY_TIMEOUT,
-    /* ePragFlag: */ 0,
-    /* iArg:      */ 0 },
->>>>>>> 968067d2
 #if !defined(SQLITE_OMIT_PAGER_PRAGMAS)
  {/* zName:     */ "cache_size",
   /* ePragTyp:  */ PragTyp_CACHE_SIZE,
@@ -331,10 +268,11 @@
   /* ColNames:  */ 0, 0,
   /* iArg:      */ 0 },
 #endif
-  { /* zName:     */ "est_count",
-    /* ePragTyp:  */ PragTyp_EST_COUNT,
-    /* ePragFlag: */ PragFlag_NeedSchema,
-    /* iArg:      */ 0 },
+ {/* zName:     */ "est_count",
+  /* ePragTyp:  */ PragTyp_EST_COUNT,
+  /* ePragFlg:  */ PragFlg_NeedSchema,
+  /* ColNames:  */ 0, 0,
+  /* iArg:      */ 0 },
 #if !defined(SQLITE_OMIT_FOREIGN_KEY) && !defined(SQLITE_OMIT_TRIGGER)
  {/* zName:     */ "foreign_key_check",
   /* ePragTyp:  */ PragTyp_FOREIGN_KEY_CHECK,
