--- conflicted
+++ resolved
@@ -447,24 +447,9 @@
   */
   chngRowid = chngPk = 0;
   for(i=0; i<pChanges->nExpr; i++){
-<<<<<<< HEAD
-#if defined(SQLITE_ENABLE_NOOP_UPDATE) && !defined(SQLITE_OMIT_FLAG_PRAGMAS)
-    if( db->flags & SQLITE_NoopUpdate ){
-      Token x;
-      sqlite3ExprDelete(db, pChanges->a[i].pExpr);
-      x.z = pChanges->a[i].zEName;
-      x.n = sqlite3Strlen30(x.z);
-      pChanges->a[i].pExpr =
-         sqlite3PExpr(pParse, TK_UPLUS, sqlite3ExprAlloc(db, TK_ID, &x, 0), 0);
-      if( db->mallocFailed ) goto update_cleanup;
-    }
-#endif
-    if( sqlite3ResolveExprNames(&sNC, pChanges->a[i].pExpr) ){
-=======
     /* If this is an UPDATE with a FROM clause, do not resolve expressions
     ** here. The call to sqlite3Select() below will do that. */
     if( nChangeFrom==0 && sqlite3ResolveExprNames(&sNC, pChanges->a[i].pExpr) ){
->>>>>>> 013e7bb7
       goto update_cleanup;
     }
     for(j=0; j<pTab->nCol; j++){
