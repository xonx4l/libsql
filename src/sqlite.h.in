--- conflicted
+++ resolved
@@ -786,25 +786,6 @@
 ** a write transaction to indicate that, unless it is rolled back for some
 ** reason, the entire database file will be overwritten by the current 
 ** transaction. This is used by VACUUM operations.
-<<<<<<< HEAD
-*/
-#define SQLITE_FCNTL_LOCKSTATE           1
-#define SQLITE_FCNTL_GET_LOCKPROXYFILE   2
-#define SQLITE_FCNTL_SET_LOCKPROXYFILE   3
-#define SQLITE_FCNTL_LAST_ERRNO          4
-#define SQLITE_FCNTL_SIZE_HINT           5
-#define SQLITE_FCNTL_CHUNK_SIZE          6
-#define SQLITE_FCNTL_FILE_POINTER        7
-#define SQLITE_FCNTL_SYNC_OMITTED        8
-#define SQLITE_FCNTL_WIN32_AV_RETRY      9
-#define SQLITE_FCNTL_PERSIST_WAL        10
-#define SQLITE_FCNTL_OVERWRITE          11
-
-/* deprecated names */
-#define SQLITE_GET_LOCKPROXYFILE      SQLITE_FCNTL_GET_LOCKPROXYFILE
-#define SQLITE_SET_LOCKPROXYFILE      SQLITE_FCNTL_SET_LOCKPROXYFILE
-#define SQLITE_LAST_ERRNO             SQLITE_FCNTL_LAST_ERRNO
-=======
 **
 ** ^The [SQLITE_FCNTL_VFSNAME] opcode can be used to obtain the names of
 ** all [VFSes] in the VFS stack.  The names are of all VFS shims and the
@@ -830,7 +811,6 @@
 #define SQLITE_FCNTL_OVERWRITE              11
 #define SQLITE_FCNTL_VFSNAME                12
 #define SQLITE_FCNTL_POWERSAFE_OVERWRITE    13
->>>>>>> 52bcde0e
 
 /*
 ** CAPI3REF: Mutex Handle
