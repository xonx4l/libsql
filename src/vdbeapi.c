/*
** 2004 May 26
**
** The author disclaims copyright to this source code.  In place of
** a legal notice, here is a blessing:
**
**    May you do good and not evil.
**    May you find forgiveness for yourself and forgive others.
**    May you share freely, never taking more than you give.
**
*************************************************************************
**
** This file contains code use to implement APIs that are part of the
** VDBE.
*/
#include "sqliteInt.h"
#include "vdbeInt.h"
#ifdef SQLITE_ENABLE_SQLRR
# include "sqlrr.h"
#endif 

#ifndef SQLITE_OMIT_DEPRECATED
/*
** Return TRUE (non-zero) of the statement supplied as an argument needs
** to be recompiled.  A statement needs to be recompiled whenever the
** execution environment changes in a way that would alter the program
** that sqlite3_prepare() generates.  For example, if new functions or
** collating sequences are registered or if an authorizer function is
** added or changed.
*/
int sqlite3_expired(sqlite3_stmt *pStmt){
  Vdbe *p = (Vdbe*)pStmt;
  return p==0 || p->expired;
}
#endif

/*
** Check on a Vdbe to make sure it has not been finalized.  Log
** an error and return true if it has been finalized (or is otherwise
** invalid).  Return false if it is ok.
*/
static int vdbeSafety(Vdbe *p){
  if( p->db==0 ){
    sqlite3_log(SQLITE_MISUSE, "API called with finalized prepared statement");
    return 1;
  }else{
    return 0;
  }
}
static int vdbeSafetyNotNull(Vdbe *p){
  if( p==0 ){
    sqlite3_log(SQLITE_MISUSE, "API called with NULL prepared statement");
    return 1;
  }else{
    return vdbeSafety(p);
  }
}

#ifndef SQLITE_OMIT_TRACE
/*
** Invoke the profile callback.  This routine is only called if we already
** know that the profile callback is defined and needs to be invoked.
*/
static SQLITE_NOINLINE void invokeProfileCallback(sqlite3 *db, Vdbe *p){
  sqlite3_int64 iNow;
  assert( p->startTime>0 );
  assert( db->xProfile!=0 );
  assert( db->init.busy==0 );
  assert( p->zSql!=0 );
  sqlite3OsCurrentTimeInt64(db->pVfs, &iNow);
  db->xProfile(db->pProfileArg, p->zSql, (iNow - p->startTime)*1000000);
  p->startTime = 0;
}
/*
** The checkProfileCallback(DB,P) macro checks to see if a profile callback
** is needed, and it invokes the callback if it is needed.
*/
# define checkProfileCallback(DB,P) \
   if( ((P)->startTime)>0 ){ invokeProfileCallback(DB,P); }
#else
# define checkProfileCallback(DB,P)  /*no-op*/
#endif

/*
** The following routine destroys a virtual machine that is created by
** the sqlite3_compile() routine. The integer returned is an SQLITE_
** success/failure code that describes the result of executing the virtual
** machine.
**
** This routine sets the error code and string returned by
** sqlite3_errcode(), sqlite3_errmsg() and sqlite3_errmsg16().
*/
int sqlite3_finalize(sqlite3_stmt *pStmt){
  int rc;
  if( pStmt==0 ){
    /* IMPLEMENTATION-OF: R-57228-12904 Invoking sqlite3_finalize() on a NULL
    ** pointer is a harmless no-op. */
    rc = SQLITE_OK;
  }else{
    Vdbe *v = (Vdbe*)pStmt;
#ifdef SQLITE_ENABLE_SQLRR
    SRRecFinalize(pStmt);
#endif
    sqlite3 *db = v->db;
    if( vdbeSafety(v) ) return SQLITE_MISUSE_BKPT;
    sqlite3_mutex_enter(db->mutex);
    checkProfileCallback(db, v);
    rc = sqlite3VdbeFinalize(v);
    rc = sqlite3ApiExit(db, rc);
    sqlite3LeaveMutexAndCloseZombie(db);
  }
  return rc;
}

/*
** Terminate the current execution of an SQL statement and reset it
** back to its starting state so that it can be reused. A success code from
** the prior execution is returned.
**
** This routine sets the error code and string returned by
** sqlite3_errcode(), sqlite3_errmsg() and sqlite3_errmsg16().
*/
int sqlite3_reset(sqlite3_stmt *pStmt){
  int rc;
  if( pStmt==0 ){
    rc = SQLITE_OK;
  }else{
    Vdbe *v = (Vdbe*)pStmt;
<<<<<<< HEAD
#ifdef SQLITE_ENABLE_SQLRR
    SRRecReset(pStmt);
#endif
    sqlite3_mutex_enter(v->db->mutex);
=======
    sqlite3 *db = v->db;
    sqlite3_mutex_enter(db->mutex);
    checkProfileCallback(db, v);
>>>>>>> 2dc29293
    rc = sqlite3VdbeReset(v);
    sqlite3VdbeRewind(v);
    assert( (rc & (db->errMask))==rc );
    rc = sqlite3ApiExit(db, rc);
    sqlite3_mutex_leave(db->mutex);
  }
  return rc;
}

/*
** Set all the parameters in the compiled SQL statement to NULL.
*/
int sqlite3_clear_bindings(sqlite3_stmt *pStmt){
  int i;
  int rc = SQLITE_OK;
  Vdbe *p = (Vdbe*)pStmt;
#if SQLITE_THREADSAFE
  sqlite3_mutex *mutex=NULL;
#endif
  if( NULL==pStmt ){ return SQLITE_OK; } /* <rdar://problem/6646331> */
#ifdef SQLITE_ENABLE_SQLRR
  SRRecClearBindings(pStmt);  
#endif
#if SQLITE_THREADSAFE
  mutex = ((Vdbe*)pStmt)->db->mutex;
#endif
  sqlite3_mutex_enter(mutex);
  for(i=0; i<p->nVar; i++){
    sqlite3VdbeMemRelease(&p->aVar[i]);
    p->aVar[i].flags = MEM_Null;
  }
  if( p->isPrepareV2 && p->expmask ){
    p->expired = 1;
  }
  sqlite3_mutex_leave(mutex);
  return rc;
}


/**************************** sqlite3_value_  *******************************
** The following routines extract information from a Mem or sqlite3_value
** structure.
*/
const void *sqlite3_value_blob(sqlite3_value *pVal){
  Mem *p = (Mem*)pVal;
  if( p->flags & (MEM_Blob|MEM_Str) ){
    if( sqlite3VdbeMemExpandBlob(p)!=SQLITE_OK ){
      assert( p->flags==MEM_Null && p->z==0 );
      return 0;
    }
    p->flags |= MEM_Blob;
    return p->n ? p->z : 0;
  }else{
    return sqlite3_value_text(pVal);
  }
}
int sqlite3_value_bytes(sqlite3_value *pVal){
  return sqlite3ValueBytes(pVal, SQLITE_UTF8);
}
int sqlite3_value_bytes16(sqlite3_value *pVal){
  return sqlite3ValueBytes(pVal, SQLITE_UTF16NATIVE);
}
double sqlite3_value_double(sqlite3_value *pVal){
  return sqlite3VdbeRealValue((Mem*)pVal);
}
int sqlite3_value_int(sqlite3_value *pVal){
  return (int)sqlite3VdbeIntValue((Mem*)pVal);
}
sqlite_int64 sqlite3_value_int64(sqlite3_value *pVal){
  return sqlite3VdbeIntValue((Mem*)pVal);
}
const unsigned char *sqlite3_value_text(sqlite3_value *pVal){
  return (const unsigned char *)sqlite3ValueText(pVal, SQLITE_UTF8);
}
#ifndef SQLITE_OMIT_UTF16
const void *sqlite3_value_text16(sqlite3_value* pVal){
  return sqlite3ValueText(pVal, SQLITE_UTF16NATIVE);
}
const void *sqlite3_value_text16be(sqlite3_value *pVal){
  return sqlite3ValueText(pVal, SQLITE_UTF16BE);
}
const void *sqlite3_value_text16le(sqlite3_value *pVal){
  return sqlite3ValueText(pVal, SQLITE_UTF16LE);
}
#endif /* SQLITE_OMIT_UTF16 */
/* EVIDENCE-OF: R-12793-43283 Every value in SQLite has one of five
** fundamental datatypes: 64-bit signed integer 64-bit IEEE floating
** point number string BLOB NULL
*/
int sqlite3_value_type(sqlite3_value* pVal){
  static const u8 aType[] = {
     SQLITE_BLOB,     /* 0x00 */
     SQLITE_NULL,     /* 0x01 */
     SQLITE_TEXT,     /* 0x02 */
     SQLITE_NULL,     /* 0x03 */
     SQLITE_INTEGER,  /* 0x04 */
     SQLITE_NULL,     /* 0x05 */
     SQLITE_INTEGER,  /* 0x06 */
     SQLITE_NULL,     /* 0x07 */
     SQLITE_FLOAT,    /* 0x08 */
     SQLITE_NULL,     /* 0x09 */
     SQLITE_FLOAT,    /* 0x0a */
     SQLITE_NULL,     /* 0x0b */
     SQLITE_INTEGER,  /* 0x0c */
     SQLITE_NULL,     /* 0x0d */
     SQLITE_INTEGER,  /* 0x0e */
     SQLITE_NULL,     /* 0x0f */
     SQLITE_BLOB,     /* 0x10 */
     SQLITE_NULL,     /* 0x11 */
     SQLITE_TEXT,     /* 0x12 */
     SQLITE_NULL,     /* 0x13 */
     SQLITE_INTEGER,  /* 0x14 */
     SQLITE_NULL,     /* 0x15 */
     SQLITE_INTEGER,  /* 0x16 */
     SQLITE_NULL,     /* 0x17 */
     SQLITE_FLOAT,    /* 0x18 */
     SQLITE_NULL,     /* 0x19 */
     SQLITE_FLOAT,    /* 0x1a */
     SQLITE_NULL,     /* 0x1b */
     SQLITE_INTEGER,  /* 0x1c */
     SQLITE_NULL,     /* 0x1d */
     SQLITE_INTEGER,  /* 0x1e */
     SQLITE_NULL,     /* 0x1f */
  };
  return aType[pVal->flags&MEM_AffMask];
}

/* Make a copy of an sqlite3_value object
*/
sqlite3_value *sqlite3_value_dup(const sqlite3_value *pOrig){
  sqlite3_value *pNew;
  if( pOrig==0 ) return 0;
  pNew = sqlite3_malloc( sizeof(*pNew) );
  if( pNew==0 ) return 0;
  memset(pNew, 0, sizeof(*pNew));
  memcpy(pNew, pOrig, MEMCELLSIZE);
  pNew->flags &= ~MEM_Dyn;
  pNew->db = 0;
  if( pNew->flags&(MEM_Str|MEM_Blob) ){
    pNew->flags &= ~(MEM_Static|MEM_Dyn);
    pNew->flags |= MEM_Ephem;
    if( sqlite3VdbeMemMakeWriteable(pNew)!=SQLITE_OK ){
      sqlite3ValueFree(pNew);
      pNew = 0;
    }
  }
  return pNew;
}

/* Destroy an sqlite3_value object previously obtained from
** sqlite3_value_dup().
*/
void sqlite3_value_free(sqlite3_value *pOld){
  sqlite3ValueFree(pOld);
}
  

/**************************** sqlite3_result_  *******************************
** The following routines are used by user-defined functions to specify
** the function result.
**
** The setStrOrError() function calls sqlite3VdbeMemSetStr() to store the
** result as a string or blob but if the string or blob is too large, it
** then sets the error code to SQLITE_TOOBIG
**
** The invokeValueDestructor(P,X) routine invokes destructor function X()
** on value P is not going to be used and need to be destroyed.
*/
static void setResultStrOrError(
  sqlite3_context *pCtx,  /* Function context */
  const char *z,          /* String pointer */
  int n,                  /* Bytes in string, or negative */
  u8 enc,                 /* Encoding of z.  0 for BLOBs */
  void (*xDel)(void*)     /* Destructor function */
){
  if( sqlite3VdbeMemSetStr(pCtx->pOut, z, n, enc, xDel)==SQLITE_TOOBIG ){
    sqlite3_result_error_toobig(pCtx);
  }
}
static int invokeValueDestructor(
  const void *p,             /* Value to destroy */
  void (*xDel)(void*),       /* The destructor */
  sqlite3_context *pCtx      /* Set a SQLITE_TOOBIG error if no NULL */
){
  assert( xDel!=SQLITE_DYNAMIC );
  if( xDel==0 ){
    /* noop */
  }else if( xDel==SQLITE_TRANSIENT ){
    /* noop */
  }else{
    xDel((void*)p);
  }
  if( pCtx ) sqlite3_result_error_toobig(pCtx);
  return SQLITE_TOOBIG;
}
void sqlite3_result_blob(
  sqlite3_context *pCtx, 
  const void *z, 
  int n, 
  void (*xDel)(void *)
){
  assert( n>=0 );
  assert( sqlite3_mutex_held(pCtx->pOut->db->mutex) );
  setResultStrOrError(pCtx, z, n, 0, xDel);
}
void sqlite3_result_blob64(
  sqlite3_context *pCtx, 
  const void *z, 
  sqlite3_uint64 n,
  void (*xDel)(void *)
){
  assert( sqlite3_mutex_held(pCtx->pOut->db->mutex) );
  assert( xDel!=SQLITE_DYNAMIC );
  if( n>0x7fffffff ){
    (void)invokeValueDestructor(z, xDel, pCtx);
  }else{
    setResultStrOrError(pCtx, z, (int)n, 0, xDel);
  }
}
void sqlite3_result_double(sqlite3_context *pCtx, double rVal){
  assert( sqlite3_mutex_held(pCtx->pOut->db->mutex) );
  sqlite3VdbeMemSetDouble(pCtx->pOut, rVal);
}
void sqlite3_result_error(sqlite3_context *pCtx, const char *z, int n){
  assert( sqlite3_mutex_held(pCtx->pOut->db->mutex) );
  pCtx->isError = SQLITE_ERROR;
  pCtx->fErrorOrAux = 1;
  sqlite3VdbeMemSetStr(pCtx->pOut, z, n, SQLITE_UTF8, SQLITE_TRANSIENT);
}
#ifndef SQLITE_OMIT_UTF16
void sqlite3_result_error16(sqlite3_context *pCtx, const void *z, int n){
  assert( sqlite3_mutex_held(pCtx->pOut->db->mutex) );
  pCtx->isError = SQLITE_ERROR;
  pCtx->fErrorOrAux = 1;
  sqlite3VdbeMemSetStr(pCtx->pOut, z, n, SQLITE_UTF16NATIVE, SQLITE_TRANSIENT);
}
#endif
void sqlite3_result_int(sqlite3_context *pCtx, int iVal){
  assert( sqlite3_mutex_held(pCtx->pOut->db->mutex) );
  sqlite3VdbeMemSetInt64(pCtx->pOut, (i64)iVal);
}
void sqlite3_result_int64(sqlite3_context *pCtx, i64 iVal){
  assert( sqlite3_mutex_held(pCtx->pOut->db->mutex) );
  sqlite3VdbeMemSetInt64(pCtx->pOut, iVal);
}
void sqlite3_result_null(sqlite3_context *pCtx){
  assert( sqlite3_mutex_held(pCtx->pOut->db->mutex) );
  sqlite3VdbeMemSetNull(pCtx->pOut);
}
void sqlite3_result_text(
  sqlite3_context *pCtx, 
  const char *z, 
  int n,
  void (*xDel)(void *)
){
  assert( sqlite3_mutex_held(pCtx->pOut->db->mutex) );
  setResultStrOrError(pCtx, z, n, SQLITE_UTF8, xDel);
}
void sqlite3_result_text64(
  sqlite3_context *pCtx, 
  const char *z, 
  sqlite3_uint64 n,
  void (*xDel)(void *),
  unsigned char enc
){
  assert( sqlite3_mutex_held(pCtx->pOut->db->mutex) );
  assert( xDel!=SQLITE_DYNAMIC );
  if( enc==SQLITE_UTF16 ) enc = SQLITE_UTF16NATIVE;
  if( n>0x7fffffff ){
    (void)invokeValueDestructor(z, xDel, pCtx);
  }else{
    setResultStrOrError(pCtx, z, (int)n, enc, xDel);
  }
}
#ifndef SQLITE_OMIT_UTF16
void sqlite3_result_text16(
  sqlite3_context *pCtx, 
  const void *z, 
  int n, 
  void (*xDel)(void *)
){
  assert( sqlite3_mutex_held(pCtx->pOut->db->mutex) );
  setResultStrOrError(pCtx, z, n, SQLITE_UTF16NATIVE, xDel);
}
void sqlite3_result_text16be(
  sqlite3_context *pCtx, 
  const void *z, 
  int n, 
  void (*xDel)(void *)
){
  assert( sqlite3_mutex_held(pCtx->pOut->db->mutex) );
  setResultStrOrError(pCtx, z, n, SQLITE_UTF16BE, xDel);
}
void sqlite3_result_text16le(
  sqlite3_context *pCtx, 
  const void *z, 
  int n, 
  void (*xDel)(void *)
){
  assert( sqlite3_mutex_held(pCtx->pOut->db->mutex) );
  setResultStrOrError(pCtx, z, n, SQLITE_UTF16LE, xDel);
}
#endif /* SQLITE_OMIT_UTF16 */
void sqlite3_result_value(sqlite3_context *pCtx, sqlite3_value *pValue){
  assert( sqlite3_mutex_held(pCtx->pOut->db->mutex) );
  sqlite3VdbeMemCopy(pCtx->pOut, pValue);
}
void sqlite3_result_zeroblob(sqlite3_context *pCtx, int n){
  assert( sqlite3_mutex_held(pCtx->pOut->db->mutex) );
  sqlite3VdbeMemSetZeroBlob(pCtx->pOut, n);
}
int sqlite3_result_zeroblob64(sqlite3_context *pCtx, u64 n){
  Mem *pOut = pCtx->pOut;
  assert( sqlite3_mutex_held(pOut->db->mutex) );
  if( n>(u64)pOut->db->aLimit[SQLITE_LIMIT_LENGTH] ){
    return SQLITE_TOOBIG;
  }
  sqlite3VdbeMemSetZeroBlob(pCtx->pOut, (int)n);
  return SQLITE_OK;
}
void sqlite3_result_error_code(sqlite3_context *pCtx, int errCode){
  pCtx->isError = errCode;
  pCtx->fErrorOrAux = 1;
#ifdef SQLITE_DEBUG
  if( pCtx->pVdbe ) pCtx->pVdbe->rcApp = errCode;
#endif
  if( pCtx->pOut->flags & MEM_Null ){
    sqlite3VdbeMemSetStr(pCtx->pOut, sqlite3ErrStr(errCode), -1, 
                         SQLITE_UTF8, SQLITE_STATIC);
  }
}

/* Force an SQLITE_TOOBIG error. */
void sqlite3_result_error_toobig(sqlite3_context *pCtx){
  assert( sqlite3_mutex_held(pCtx->pOut->db->mutex) );
  pCtx->isError = SQLITE_TOOBIG;
  pCtx->fErrorOrAux = 1;
  sqlite3VdbeMemSetStr(pCtx->pOut, "string or blob too big", -1, 
                       SQLITE_UTF8, SQLITE_STATIC);
}

/* An SQLITE_NOMEM error. */
void sqlite3_result_error_nomem(sqlite3_context *pCtx){
  assert( sqlite3_mutex_held(pCtx->pOut->db->mutex) );
  sqlite3VdbeMemSetNull(pCtx->pOut);
  pCtx->isError = SQLITE_NOMEM;
  pCtx->fErrorOrAux = 1;
  pCtx->pOut->db->mallocFailed = 1;
}

/*
** This function is called after a transaction has been committed. It 
** invokes callbacks registered with sqlite3_wal_hook() as required.
*/
static int doWalCallbacks(sqlite3 *db){
  int rc = SQLITE_OK;
#ifndef SQLITE_OMIT_WAL
  int i;
  for(i=0; i<db->nDb; i++){
    Btree *pBt = db->aDb[i].pBt;
    if( pBt ){
      int nEntry;
      sqlite3BtreeEnter(pBt);
      nEntry = sqlite3PagerWalCallback(sqlite3BtreePager(pBt));
      sqlite3BtreeLeave(pBt);
      if( db->xWalCallback && nEntry>0 && rc==SQLITE_OK ){
        rc = db->xWalCallback(db->pWalArg, db, db->aDb[i].zName, nEntry);
      }
    }
  }
#endif
  return rc;
}


/*
** Execute the statement pStmt, either until a row of data is ready, the
** statement is completely executed or an error occurs.
**
** This routine implements the bulk of the logic behind the sqlite_step()
** API.  The only thing omitted is the automatic recompile if a 
** schema change has occurred.  That detail is handled by the
** outer sqlite3_step() wrapper procedure.
*/
static int sqlite3Step(Vdbe *p){
  sqlite3 *db;
  int rc;

  assert(p);
  if( p->magic!=VDBE_MAGIC_RUN ){
    /* We used to require that sqlite3_reset() be called before retrying
    ** sqlite3_step() after any error or after SQLITE_DONE.  But beginning
    ** with version 3.7.0, we changed this so that sqlite3_reset() would
    ** be called automatically instead of throwing the SQLITE_MISUSE error.
    ** This "automatic-reset" change is not technically an incompatibility, 
    ** since any application that receives an SQLITE_MISUSE is broken by
    ** definition.
    **
    ** Nevertheless, some published applications that were originally written
    ** for version 3.6.23 or earlier do in fact depend on SQLITE_MISUSE 
    ** returns, and those were broken by the automatic-reset change.  As a
    ** a work-around, the SQLITE_OMIT_AUTORESET compile-time restores the
    ** legacy behavior of returning SQLITE_MISUSE for cases where the 
    ** previous sqlite3_step() returned something other than a SQLITE_LOCKED
    ** or SQLITE_BUSY error.
    */
#ifdef SQLITE_OMIT_AUTORESET
    if( (rc = p->rc&0xff)==SQLITE_BUSY || rc==SQLITE_LOCKED ){
      sqlite3_reset((sqlite3_stmt*)p);
    }else{
      return SQLITE_MISUSE_BKPT;
    }
#else
    sqlite3_reset((sqlite3_stmt*)p);
#endif
  }

  /* Check that malloc() has not failed. If it has, return early. */
  db = p->db;
  if( db->mallocFailed ){
    p->rc = SQLITE_NOMEM;
    return SQLITE_NOMEM;
  }

  if( p->pc<=0 && p->expired ){
    p->rc = SQLITE_SCHEMA;
    rc = SQLITE_ERROR;
    goto end_of_step;
  }
  if( p->pc<0 ){
    /* If there are no other statements currently running, then
    ** reset the interrupt flag.  This prevents a call to sqlite3_interrupt
    ** from interrupting a statement that has not yet started.
    */
    if( db->nVdbeActive==0 ){
      db->u1.isInterrupted = 0;
    }

    assert( db->nVdbeWrite>0 || db->autoCommit==0 
        || (db->nDeferredCons==0 && db->nDeferredImmCons==0)
    );

#ifndef SQLITE_OMIT_TRACE
    if( db->xProfile && !db->init.busy && p->zSql ){
      sqlite3OsCurrentTimeInt64(db->pVfs, &p->startTime);
    }else{
      assert( p->startTime==0 );
    }
#endif

    db->nVdbeActive++;
    if( p->readOnly==0 ) db->nVdbeWrite++;
    if( p->bIsReader ) db->nVdbeRead++;
    p->pc = 0;
  }
#ifdef SQLITE_DEBUG
  p->rcApp = SQLITE_OK;
#endif
#ifndef SQLITE_OMIT_EXPLAIN
  if( p->explain ){
    rc = sqlite3VdbeList(p);
  }else
#endif /* SQLITE_OMIT_EXPLAIN */
  {
    db->nVdbeExec++;
    rc = sqlite3VdbeExec(p);
    db->nVdbeExec--;
  }

#ifndef SQLITE_OMIT_TRACE
  /* If the statement completed successfully, invoke the profile callback */
  if( rc!=SQLITE_ROW ) checkProfileCallback(db, p);
#endif

  if( rc==SQLITE_DONE ){
    assert( p->rc==SQLITE_OK );
    p->rc = doWalCallbacks(db);
    if( p->rc!=SQLITE_OK ){
      rc = SQLITE_ERROR;
    }
  }

  db->errCode = rc;
  if( SQLITE_NOMEM==sqlite3ApiExit(p->db, p->rc) ){
    p->rc = SQLITE_NOMEM;
  }
end_of_step:
  /* At this point local variable rc holds the value that should be 
  ** returned if this statement was compiled using the legacy 
  ** sqlite3_prepare() interface. According to the docs, this can only
  ** be one of the values in the first assert() below. Variable p->rc 
  ** contains the value that would be returned if sqlite3_finalize() 
  ** were called on statement p.
  */
  assert( rc==SQLITE_ROW  || rc==SQLITE_DONE   || rc==SQLITE_ERROR 
       || (rc&0xff)==SQLITE_BUSY || rc==SQLITE_MISUSE
  );
  assert( (p->rc!=SQLITE_ROW && p->rc!=SQLITE_DONE) || p->rc==p->rcApp );
  if( p->isPrepareV2 && rc!=SQLITE_ROW && rc!=SQLITE_DONE ){
    /* If this statement was prepared using sqlite3_prepare_v2(), and an
    ** error has occurred, then return the error code in p->rc to the
    ** caller. Set the error code in the database handle to the same value.
    */ 
    rc = sqlite3VdbeTransferError(p);
  }
  return (rc&db->errMask);
}

/*
** This is the top-level implementation of sqlite3_step().  Call
** sqlite3Step() to do most of the work.  If a schema error occurs,
** call sqlite3Reprepare() and try again.
*/
int sqlite3_step(sqlite3_stmt *pStmt){
  int rc = SQLITE_OK;      /* Result from sqlite3Step() */
  int rc2 = SQLITE_OK;     /* Result from sqlite3Reprepare() */
  Vdbe *v = (Vdbe*)pStmt;  /* the prepared statement */
  int cnt = 0;             /* Counter to prevent infinite loop of reprepares */
  sqlite3 *db;             /* The database connection */

  if( vdbeSafetyNotNull(v) ){
    return SQLITE_MISUSE_BKPT;
  }
  db = v->db;
  sqlite3_mutex_enter(db->mutex);
  v->doingRerun = 0;
  while( (rc = sqlite3Step(v))==SQLITE_SCHEMA
         && cnt++ < SQLITE_MAX_SCHEMA_RETRY ){
    int savedPc = v->pc;
    rc2 = rc = sqlite3Reprepare(v);
    if( rc!=SQLITE_OK) break;
    sqlite3_reset(pStmt);
    if( savedPc>=0 ) v->doingRerun = 1;
    assert( v->expired==0 );
  }
  if( rc2!=SQLITE_OK ){
    /* This case occurs after failing to recompile an sql statement. 
    ** The error message from the SQL compiler has already been loaded 
    ** into the database handle. This block copies the error message 
    ** from the database handle into the statement and sets the statement
    ** program counter to 0 to ensure that when the statement is 
    ** finalized or reset the parser error message is available via
    ** sqlite3_errmsg() and sqlite3_errcode().
    */
    const char *zErr = (const char *)sqlite3_value_text(db->pErr); 
    sqlite3DbFree(db, v->zErrMsg);
    if( !db->mallocFailed ){
      v->zErrMsg = sqlite3DbStrDup(db, zErr);
      v->rc = rc2;
    } else {
      v->zErrMsg = 0;
      v->rc = rc = SQLITE_NOMEM;
    }
  }
  rc = sqlite3ApiExit(db, rc);
  sqlite3_mutex_leave(db->mutex);
  return rc;
}


/*
** Extract the user data from a sqlite3_context structure and return a
** pointer to it.
*/
void *sqlite3_user_data(sqlite3_context *p){
  assert( p && p->pFunc );
  return p->pFunc->pUserData;
}

/*
** Extract the user data from a sqlite3_context structure and return a
** pointer to it.
**
** IMPLEMENTATION-OF: R-46798-50301 The sqlite3_context_db_handle() interface
** returns a copy of the pointer to the database connection (the 1st
** parameter) of the sqlite3_create_function() and
** sqlite3_create_function16() routines that originally registered the
** application defined function.
*/
sqlite3 *sqlite3_context_db_handle(sqlite3_context *p){
  assert( p && p->pFunc );
  return p->pOut->db;
}

/*
** Return the current time for a statement.  If the current time
** is requested more than once within the same run of a single prepared
** statement, the exact same time is returned for each invocation regardless
** of the amount of time that elapses between invocations.  In other words,
** the time returned is always the time of the first call.
*/
sqlite3_int64 sqlite3StmtCurrentTime(sqlite3_context *p){
  int rc;
#ifndef SQLITE_ENABLE_STAT3_OR_STAT4
  sqlite3_int64 *piTime = &p->pVdbe->iCurrentTime;
  assert( p->pVdbe!=0 );
#else
  sqlite3_int64 iTime = 0;
  sqlite3_int64 *piTime = p->pVdbe!=0 ? &p->pVdbe->iCurrentTime : &iTime;
#endif
  if( *piTime==0 ){
    rc = sqlite3OsCurrentTimeInt64(p->pOut->db->pVfs, piTime);
    if( rc ) *piTime = 0;
  }
  return *piTime;
}

/*
** The following is the implementation of an SQL function that always
** fails with an error message stating that the function is used in the
** wrong context.  The sqlite3_overload_function() API might construct
** SQL function that use this routine so that the functions will exist
** for name resolution but are actually overloaded by the xFindFunction
** method of virtual tables.
*/
void sqlite3InvalidFunction(
  sqlite3_context *context,  /* The function calling context */
  int NotUsed,               /* Number of arguments to the function */
  sqlite3_value **NotUsed2   /* Value of each argument */
){
  const char *zName = context->pFunc->zName;
  char *zErr;
  UNUSED_PARAMETER2(NotUsed, NotUsed2);
  zErr = sqlite3_mprintf(
      "unable to use function %s in the requested context", zName);
  sqlite3_result_error(context, zErr, -1);
  sqlite3_free(zErr);
}

/*
** Create a new aggregate context for p and return a pointer to
** its pMem->z element.
*/
static SQLITE_NOINLINE void *createAggContext(sqlite3_context *p, int nByte){
  Mem *pMem = p->pMem;
  assert( (pMem->flags & MEM_Agg)==0 );
  if( nByte<=0 ){
    sqlite3VdbeMemSetNull(pMem);
    pMem->z = 0;
  }else{
    sqlite3VdbeMemClearAndResize(pMem, nByte);
    pMem->flags = MEM_Agg;
    pMem->u.pDef = p->pFunc;
    if( pMem->z ){
      memset(pMem->z, 0, nByte);
    }
  }
  return (void*)pMem->z;
}

/*
** Allocate or return the aggregate context for a user function.  A new
** context is allocated on the first call.  Subsequent calls return the
** same context that was returned on prior calls.
*/
void *sqlite3_aggregate_context(sqlite3_context *p, int nByte){
  assert( p && p->pFunc && p->pFunc->xStep );
  assert( sqlite3_mutex_held(p->pOut->db->mutex) );
  testcase( nByte<0 );
  if( (p->pMem->flags & MEM_Agg)==0 ){
    return createAggContext(p, nByte);
  }else{
    return (void*)p->pMem->z;
  }
}

/*
** Return the auxiliary data pointer, if any, for the iArg'th argument to
** the user-function defined by pCtx.
*/
void *sqlite3_get_auxdata(sqlite3_context *pCtx, int iArg){
  AuxData *pAuxData;

  assert( sqlite3_mutex_held(pCtx->pOut->db->mutex) );
#if SQLITE_ENABLE_STAT3_OR_STAT4
  if( pCtx->pVdbe==0 ) return 0;
#else
  assert( pCtx->pVdbe!=0 );
#endif
  for(pAuxData=pCtx->pVdbe->pAuxData; pAuxData; pAuxData=pAuxData->pNext){
    if( pAuxData->iOp==pCtx->iOp && pAuxData->iArg==iArg ) break;
  }

  return (pAuxData ? pAuxData->pAux : 0);
}

/*
** Set the auxiliary data pointer and delete function, for the iArg'th
** argument to the user-function defined by pCtx. Any previous value is
** deleted by calling the delete function specified when it was set.
*/
void sqlite3_set_auxdata(
  sqlite3_context *pCtx, 
  int iArg, 
  void *pAux, 
  void (*xDelete)(void*)
){
  AuxData *pAuxData;
  Vdbe *pVdbe = pCtx->pVdbe;

  assert( sqlite3_mutex_held(pCtx->pOut->db->mutex) );
  if( iArg<0 ) goto failed;
#ifdef SQLITE_ENABLE_STAT3_OR_STAT4
  if( pVdbe==0 ) goto failed;
#else
  assert( pVdbe!=0 );
#endif

  for(pAuxData=pVdbe->pAuxData; pAuxData; pAuxData=pAuxData->pNext){
    if( pAuxData->iOp==pCtx->iOp && pAuxData->iArg==iArg ) break;
  }
  if( pAuxData==0 ){
    pAuxData = sqlite3DbMallocZero(pVdbe->db, sizeof(AuxData));
    if( !pAuxData ) goto failed;
    pAuxData->iOp = pCtx->iOp;
    pAuxData->iArg = iArg;
    pAuxData->pNext = pVdbe->pAuxData;
    pVdbe->pAuxData = pAuxData;
    if( pCtx->fErrorOrAux==0 ){
      pCtx->isError = 0;
      pCtx->fErrorOrAux = 1;
    }
  }else if( pAuxData->xDelete ){
    pAuxData->xDelete(pAuxData->pAux);
  }

  pAuxData->pAux = pAux;
  pAuxData->xDelete = xDelete;
  return;

failed:
  if( xDelete ){
    xDelete(pAux);
  }
}

#ifndef SQLITE_OMIT_DEPRECATED
/*
** Return the number of times the Step function of an aggregate has been 
** called.
**
** This function is deprecated.  Do not use it for new code.  It is
** provide only to avoid breaking legacy code.  New aggregate function
** implementations should keep their own counts within their aggregate
** context.
*/
int sqlite3_aggregate_count(sqlite3_context *p){
  assert( p && p->pMem && p->pFunc && p->pFunc->xStep );
  return p->pMem->n;
}
#endif

/*
** Return the number of columns in the result set for the statement pStmt.
*/
int sqlite3_column_count(sqlite3_stmt *pStmt){
  Vdbe *pVm = (Vdbe *)pStmt;
  return pVm ? pVm->nResColumn : 0;
}

/*
** Return the number of values available from the current row of the
** currently executing statement pStmt.
*/
int sqlite3_data_count(sqlite3_stmt *pStmt){
  Vdbe *pVm = (Vdbe *)pStmt;
  if( pVm==0 || pVm->pResultSet==0 ) return 0;
  return pVm->nResColumn;
}

/*
** Return a pointer to static memory containing an SQL NULL value.
*/
static const Mem *columnNullValue(void){
  /* Even though the Mem structure contains an element
  ** of type i64, on certain architectures (x86) with certain compiler
  ** switches (-Os), gcc may align this Mem object on a 4-byte boundary
  ** instead of an 8-byte one. This all works fine, except that when
  ** running with SQLITE_DEBUG defined the SQLite code sometimes assert()s
  ** that a Mem structure is located on an 8-byte boundary. To prevent
  ** these assert()s from failing, when building with SQLITE_DEBUG defined
  ** using gcc, we force nullMem to be 8-byte aligned using the magical
  ** __attribute__((aligned(8))) macro.  */
  static const Mem nullMem 
#if defined(SQLITE_DEBUG) && defined(__GNUC__)
    __attribute__((aligned(8))) 
#endif
    = {
        /* .u          = */ {0},
        /* .flags      = */ MEM_Null,
        /* .enc        = */ 0,
        /* .n          = */ 0,
        /* .z          = */ 0,
        /* .zMalloc    = */ 0,
        /* .szMalloc   = */ 0,
        /* .iPadding1  = */ 0,
        /* .db         = */ 0,
        /* .xDel       = */ 0,
#ifdef SQLITE_DEBUG
        /* .pScopyFrom = */ 0,
        /* .pFiller    = */ 0,
#endif
      };
  return &nullMem;
}

/*
** Check to see if column iCol of the given statement is valid.  If
** it is, return a pointer to the Mem for the value of that column.
** If iCol is not valid, return a pointer to a Mem which has a value
** of NULL.
*/
static Mem *columnMem(sqlite3_stmt *pStmt, int i){
  Vdbe *pVm;
  Mem *pOut;

  pVm = (Vdbe *)pStmt;
  if( pVm && pVm->pResultSet!=0 && i<pVm->nResColumn && i>=0 ){
    sqlite3_mutex_enter(pVm->db->mutex);
    pOut = &pVm->pResultSet[i];
  }else{
    if( pVm && ALWAYS(pVm->db) ){
      sqlite3_mutex_enter(pVm->db->mutex);
      sqlite3Error(pVm->db, SQLITE_RANGE);
    }
    pOut = (Mem*)columnNullValue();
  }
  return pOut;
}

/*
** This function is called after invoking an sqlite3_value_XXX function on a 
** column value (i.e. a value returned by evaluating an SQL expression in the
** select list of a SELECT statement) that may cause a malloc() failure. If 
** malloc() has failed, the threads mallocFailed flag is cleared and the result
** code of statement pStmt set to SQLITE_NOMEM.
**
** Specifically, this is called from within:
**
**     sqlite3_column_int()
**     sqlite3_column_int64()
**     sqlite3_column_text()
**     sqlite3_column_text16()
**     sqlite3_column_real()
**     sqlite3_column_bytes()
**     sqlite3_column_bytes16()
**     sqiite3_column_blob()
*/
static void columnMallocFailure(sqlite3_stmt *pStmt)
{
  /* If malloc() failed during an encoding conversion within an
  ** sqlite3_column_XXX API, then set the return code of the statement to
  ** SQLITE_NOMEM. The next call to _step() (if any) will return SQLITE_ERROR
  ** and _finalize() will return NOMEM.
  */
  Vdbe *p = (Vdbe *)pStmt;
  if( p ){
    p->rc = sqlite3ApiExit(p->db, p->rc);
    sqlite3_mutex_leave(p->db->mutex);
  }
}

/**************************** sqlite3_column_  *******************************
** The following routines are used to access elements of the current row
** in the result set.
*/
const void *sqlite3_column_blob(sqlite3_stmt *pStmt, int i){
  const void *val;
  val = sqlite3_value_blob( columnMem(pStmt,i) );
  /* Even though there is no encoding conversion, value_blob() might
  ** need to call malloc() to expand the result of a zeroblob() 
  ** expression. 
  */
  columnMallocFailure(pStmt);
  return val;
}
int sqlite3_column_bytes(sqlite3_stmt *pStmt, int i){
  int val = sqlite3_value_bytes( columnMem(pStmt,i) );
  columnMallocFailure(pStmt);
  return val;
}
int sqlite3_column_bytes16(sqlite3_stmt *pStmt, int i){
  int val = sqlite3_value_bytes16( columnMem(pStmt,i) );
  columnMallocFailure(pStmt);
  return val;
}
double sqlite3_column_double(sqlite3_stmt *pStmt, int i){
  double val = sqlite3_value_double( columnMem(pStmt,i) );
  columnMallocFailure(pStmt);
  return val;
}
int sqlite3_column_int(sqlite3_stmt *pStmt, int i){
  int val = sqlite3_value_int( columnMem(pStmt,i) );
  columnMallocFailure(pStmt);
  return val;
}
sqlite_int64 sqlite3_column_int64(sqlite3_stmt *pStmt, int i){
  sqlite_int64 val = sqlite3_value_int64( columnMem(pStmt,i) );
  columnMallocFailure(pStmt);
  return val;
}
const unsigned char *sqlite3_column_text(sqlite3_stmt *pStmt, int i){
  const unsigned char *val = sqlite3_value_text( columnMem(pStmt,i) );
  columnMallocFailure(pStmt);
  return val;
}
sqlite3_value *sqlite3_column_value(sqlite3_stmt *pStmt, int i){
  Mem *pOut = columnMem(pStmt, i);
  if( pOut->flags&MEM_Static ){
    pOut->flags &= ~MEM_Static;
    pOut->flags |= MEM_Ephem;
  }
  columnMallocFailure(pStmt);
  return (sqlite3_value *)pOut;
}
#ifndef SQLITE_OMIT_UTF16
const void *sqlite3_column_text16(sqlite3_stmt *pStmt, int i){
  const void *val = sqlite3_value_text16( columnMem(pStmt,i) );
  columnMallocFailure(pStmt);
  return val;
}
#endif /* SQLITE_OMIT_UTF16 */
int sqlite3_column_type(sqlite3_stmt *pStmt, int i){
  int iType = sqlite3_value_type( columnMem(pStmt,i) );
  columnMallocFailure(pStmt);
  return iType;
}

/*
** Convert the N-th element of pStmt->pColName[] into a string using
** xFunc() then return that string.  If N is out of range, return 0.
**
** There are up to 5 names for each column.  useType determines which
** name is returned.  Here are the names:
**
**    0      The column name as it should be displayed for output
**    1      The datatype name for the column
**    2      The name of the database that the column derives from
**    3      The name of the table that the column derives from
**    4      The name of the table column that the result column derives from
**
** If the result is not a simple column reference (if it is an expression
** or a constant) then useTypes 2, 3, and 4 return NULL.
*/
static const void *columnName(
  sqlite3_stmt *pStmt,
  int N,
  const void *(*xFunc)(Mem*),
  int useType
){
  const void *ret;
  Vdbe *p;
  int n;
  sqlite3 *db;
#ifdef SQLITE_ENABLE_API_ARMOR
  if( pStmt==0 ){
    (void)SQLITE_MISUSE_BKPT;
    return 0;
  }
#endif
  ret = 0;
  p = (Vdbe *)pStmt;
  db = p->db;
  assert( db!=0 );
  n = sqlite3_column_count(pStmt);
  if( N<n && N>=0 ){
    N += useType*n;
    sqlite3_mutex_enter(db->mutex);
    assert( db->mallocFailed==0 );
    ret = xFunc(&p->aColName[N]);
     /* A malloc may have failed inside of the xFunc() call. If this
    ** is the case, clear the mallocFailed flag and return NULL.
    */
    if( db->mallocFailed ){
      db->mallocFailed = 0;
      ret = 0;
    }
    sqlite3_mutex_leave(db->mutex);
  }
  return ret;
}

/*
** Return the name of the Nth column of the result set returned by SQL
** statement pStmt.
*/
const char *sqlite3_column_name(sqlite3_stmt *pStmt, int N){
  return columnName(
      pStmt, N, (const void*(*)(Mem*))sqlite3_value_text, COLNAME_NAME);
}
#ifndef SQLITE_OMIT_UTF16
const void *sqlite3_column_name16(sqlite3_stmt *pStmt, int N){
  return columnName(
      pStmt, N, (const void*(*)(Mem*))sqlite3_value_text16, COLNAME_NAME);
}
#endif

/*
** Constraint:  If you have ENABLE_COLUMN_METADATA then you must
** not define OMIT_DECLTYPE.
*/
#if defined(SQLITE_OMIT_DECLTYPE) && defined(SQLITE_ENABLE_COLUMN_METADATA)
# error "Must not define both SQLITE_OMIT_DECLTYPE \
         and SQLITE_ENABLE_COLUMN_METADATA"
#endif

#ifndef SQLITE_OMIT_DECLTYPE
/*
** Return the column declaration type (if applicable) of the 'i'th column
** of the result set of SQL statement pStmt.
*/
const char *sqlite3_column_decltype(sqlite3_stmt *pStmt, int N){
  return columnName(
      pStmt, N, (const void*(*)(Mem*))sqlite3_value_text, COLNAME_DECLTYPE);
}
#ifndef SQLITE_OMIT_UTF16
const void *sqlite3_column_decltype16(sqlite3_stmt *pStmt, int N){
  return columnName(
      pStmt, N, (const void*(*)(Mem*))sqlite3_value_text16, COLNAME_DECLTYPE);
}
#endif /* SQLITE_OMIT_UTF16 */
#endif /* SQLITE_OMIT_DECLTYPE */

#ifdef SQLITE_ENABLE_COLUMN_METADATA
/*
** Return the name of the database from which a result column derives.
** NULL is returned if the result column is an expression or constant or
** anything else which is not an unambiguous reference to a database column.
*/
const char *sqlite3_column_database_name(sqlite3_stmt *pStmt, int N){
  return columnName(
      pStmt, N, (const void*(*)(Mem*))sqlite3_value_text, COLNAME_DATABASE);
}
#ifndef SQLITE_OMIT_UTF16
const void *sqlite3_column_database_name16(sqlite3_stmt *pStmt, int N){
  return columnName(
      pStmt, N, (const void*(*)(Mem*))sqlite3_value_text16, COLNAME_DATABASE);
}
#endif /* SQLITE_OMIT_UTF16 */

/*
** Return the name of the table from which a result column derives.
** NULL is returned if the result column is an expression or constant or
** anything else which is not an unambiguous reference to a database column.
*/
const char *sqlite3_column_table_name(sqlite3_stmt *pStmt, int N){
  return columnName(
      pStmt, N, (const void*(*)(Mem*))sqlite3_value_text, COLNAME_TABLE);
}
#ifndef SQLITE_OMIT_UTF16
const void *sqlite3_column_table_name16(sqlite3_stmt *pStmt, int N){
  return columnName(
      pStmt, N, (const void*(*)(Mem*))sqlite3_value_text16, COLNAME_TABLE);
}
#endif /* SQLITE_OMIT_UTF16 */

/*
** Return the name of the table column from which a result column derives.
** NULL is returned if the result column is an expression or constant or
** anything else which is not an unambiguous reference to a database column.
*/
const char *sqlite3_column_origin_name(sqlite3_stmt *pStmt, int N){
  return columnName(
      pStmt, N, (const void*(*)(Mem*))sqlite3_value_text, COLNAME_COLUMN);
}
#ifndef SQLITE_OMIT_UTF16
const void *sqlite3_column_origin_name16(sqlite3_stmt *pStmt, int N){
  return columnName(
      pStmt, N, (const void*(*)(Mem*))sqlite3_value_text16, COLNAME_COLUMN);
}
#endif /* SQLITE_OMIT_UTF16 */
#endif /* SQLITE_ENABLE_COLUMN_METADATA */


/******************************* sqlite3_bind_  ***************************
** 
** Routines used to attach values to wildcards in a compiled SQL statement.
*/
/*
** Unbind the value bound to variable i in virtual machine p. This is the 
** the same as binding a NULL value to the column. If the "i" parameter is
** out of range, then SQLITE_RANGE is returned. Othewise SQLITE_OK.
**
** A successful evaluation of this routine acquires the mutex on p.
** the mutex is released if any kind of error occurs.
**
** The error code stored in database p->db is overwritten with the return
** value in any case.
*/
static int vdbeUnbind(Vdbe *p, int i){
  Mem *pVar;
  if( vdbeSafetyNotNull(p) ){
    return SQLITE_MISUSE_BKPT;
  }
  sqlite3_mutex_enter(p->db->mutex);
  if( p->magic!=VDBE_MAGIC_RUN || p->pc>=0 ){
    sqlite3Error(p->db, SQLITE_MISUSE);
    sqlite3_mutex_leave(p->db->mutex);
    sqlite3_log(SQLITE_MISUSE, 
        "bind on a busy prepared statement: [%s]", p->zSql);
    return SQLITE_MISUSE_BKPT;
  }
  if( i<1 || i>p->nVar ){
    sqlite3Error(p->db, SQLITE_RANGE);
    sqlite3_mutex_leave(p->db->mutex);
    return SQLITE_RANGE;
  }
  i--;
  pVar = &p->aVar[i];
  sqlite3VdbeMemRelease(pVar);
  pVar->flags = MEM_Null;
  sqlite3Error(p->db, SQLITE_OK);

  /* If the bit corresponding to this variable in Vdbe.expmask is set, then 
  ** binding a new value to this variable invalidates the current query plan.
  **
  ** IMPLEMENTATION-OF: R-48440-37595 If the specific value bound to host
  ** parameter in the WHERE clause might influence the choice of query plan
  ** for a statement, then the statement will be automatically recompiled,
  ** as if there had been a schema change, on the first sqlite3_step() call
  ** following any change to the bindings of that parameter.
  */
  if( p->isPrepareV2 &&
     ((i<32 && p->expmask & ((u32)1 << i)) || p->expmask==0xffffffff)
  ){
    p->expired = 1;
  }
  return SQLITE_OK;
}

/*
** Bind a text or BLOB value.
*/
static int bindText(
  sqlite3_stmt *pStmt,   /* The statement to bind against */
  int i,                 /* Index of the parameter to bind */
  const void *zData,     /* Pointer to the data to be bound */
  int nData,             /* Number of bytes of data to be bound */
  void (*xDel)(void*),   /* Destructor for the data */
  u8 encoding            /* Encoding for the data */
){
  Vdbe *p = (Vdbe *)pStmt;
  Mem *pVar;
  int rc;

  rc = vdbeUnbind(p, i);
  if( rc==SQLITE_OK ){
    if( zData!=0 ){
      pVar = &p->aVar[i-1];
      rc = sqlite3VdbeMemSetStr(pVar, zData, nData, encoding, xDel);
      if( rc==SQLITE_OK && encoding!=0 ){
        rc = sqlite3VdbeChangeEncoding(pVar, ENC(p->db));
      }
      sqlite3Error(p->db, rc);
      rc = sqlite3ApiExit(p->db, rc);
    }
    sqlite3_mutex_leave(p->db->mutex);
  }else if( xDel!=SQLITE_STATIC && xDel!=SQLITE_TRANSIENT ){
    xDel((void*)zData);
  }
  return rc;
}


/*
** Bind a blob value to an SQL statement variable.
*/
int sqlite3_bind_blob(
  sqlite3_stmt *pStmt, 
  int i, 
  const void *zData, 
  int nData, 
  void (*xDel)(void*)
){
#ifdef SQLITE_ENABLE_SQLRR
  SRRecBindBlob(pStmt, i, zData, nData);
#endif
  return bindText(pStmt, i, zData, nData, xDel, 0);
}
int sqlite3_bind_blob64(
  sqlite3_stmt *pStmt, 
  int i, 
  const void *zData, 
  sqlite3_uint64 nData, 
  void (*xDel)(void*)
){
  assert( xDel!=SQLITE_DYNAMIC );
  if( nData>0x7fffffff ){
    return invokeValueDestructor(zData, xDel, 0);
  }else{
    return bindText(pStmt, i, zData, (int)nData, xDel, 0);
  }
}
int sqlite3_bind_double(sqlite3_stmt *pStmt, int i, double rValue){
  int rc;
  Vdbe *p = (Vdbe *)pStmt;
#ifdef SQLITE_ENABLE_SQLRR
  SRRecBindDouble(pStmt, i, rValue);
#endif
  rc = vdbeUnbind(p, i);
  if( rc==SQLITE_OK ){
    sqlite3VdbeMemSetDouble(&p->aVar[i-1], rValue);
    sqlite3_mutex_leave(p->db->mutex);
  }
  return rc;
}
int sqlite3_bind_int(sqlite3_stmt *p, int i, int iValue){
#ifdef SQLITE_ENABLE_SQLRR
  SRRecBindInt64(p, i, (i64)iValue);
#endif
  return sqlite3_bind_int64(p, i, (i64)iValue);
}
int sqlite3_bind_int64(sqlite3_stmt *pStmt, int i, sqlite_int64 iValue){
  int rc;
  Vdbe *p = (Vdbe *)pStmt;
#ifdef SQLITE_ENABLE_SQLRR
  SRRecBindInt64(pStmt, i, iValue);
#endif
  rc = vdbeUnbind(p, i);
  if( rc==SQLITE_OK ){
    sqlite3VdbeMemSetInt64(&p->aVar[i-1], iValue);
    sqlite3_mutex_leave(p->db->mutex);
  }
  return rc;
}
int sqlite3_bind_null(sqlite3_stmt *pStmt, int i){
  int rc;
  Vdbe *p = (Vdbe*)pStmt;
#ifdef SQLITE_ENABLE_SQLRR
  SRRecBindNull(pStmt, i);
#endif
  rc = vdbeUnbind(p, i);
  if( rc==SQLITE_OK ){
    sqlite3_mutex_leave(p->db->mutex);
  }
  return rc;
}
int sqlite3_bind_text( 
  sqlite3_stmt *pStmt, 
  int i, 
  const char *zData, 
  int nData, 
  void (*xDel)(void*)
){
#ifdef SQLITE_ENABLE_SQLRR
  SRRecBindText(pStmt, i, zData, nData);
#endif
  return bindText(pStmt, i, zData, nData, xDel, SQLITE_UTF8);
}
int sqlite3_bind_text64( 
  sqlite3_stmt *pStmt, 
  int i, 
  const char *zData, 
  sqlite3_uint64 nData, 
  void (*xDel)(void*),
  unsigned char enc
){
  assert( xDel!=SQLITE_DYNAMIC );
  if( nData>0x7fffffff ){
    return invokeValueDestructor(zData, xDel, 0);
  }else{
    if( enc==SQLITE_UTF16 ) enc = SQLITE_UTF16NATIVE;
    return bindText(pStmt, i, zData, (int)nData, xDel, enc);
  }
}
#ifndef SQLITE_OMIT_UTF16
int sqlite3_bind_text16(
  sqlite3_stmt *pStmt, 
  int i, 
  const void *zData, 
  int nData, 
  void (*xDel)(void*)
){
#ifdef SQLITE_ENABLE_SQLRR
  SRRecBindText(pStmt, i, zData, nData);
#endif
  return bindText(pStmt, i, zData, nData, xDel, SQLITE_UTF16NATIVE);
}
#endif /* SQLITE_OMIT_UTF16 */
int sqlite3_bind_value(sqlite3_stmt *pStmt, int i, const sqlite3_value *pValue){
  int rc;
  switch( sqlite3_value_type((sqlite3_value*)pValue) ){
    case SQLITE_INTEGER: {
      rc = sqlite3_bind_int64(pStmt, i, pValue->u.i);
      break;
    }
    case SQLITE_FLOAT: {
      rc = sqlite3_bind_double(pStmt, i, pValue->u.r);
      break;
    }
    case SQLITE_BLOB: {
      if( pValue->flags & MEM_Zero ){
        rc = sqlite3_bind_zeroblob(pStmt, i, pValue->u.nZero);
      }else{
        rc = sqlite3_bind_blob(pStmt, i, pValue->z, pValue->n,SQLITE_TRANSIENT);
      }
      break;
    }
    case SQLITE_TEXT: {
#ifdef SQLITE_ENABLE_SQLRR
      SRRecBindText(pStmt, i, pValue->z, pValue->n);
#endif
      rc = bindText(pStmt,i,  pValue->z, pValue->n, SQLITE_TRANSIENT,
                              pValue->enc);
      break;
    }
    default: {
      rc = sqlite3_bind_null(pStmt, i);
      break;
    }
  }
  return rc;
}
int sqlite3_bind_zeroblob(sqlite3_stmt *pStmt, int i, int n){
  int rc;
  Vdbe *p = (Vdbe *)pStmt;
#ifdef SQLITE_ENABLE_SQLRR
  SRRecBindBlob(pStmt, i, NULL, n);
#endif
  rc = vdbeUnbind(p, i);
  if( rc==SQLITE_OK ){
    sqlite3VdbeMemSetZeroBlob(&p->aVar[i-1], n);
    sqlite3_mutex_leave(p->db->mutex);
  }
  return rc;
}
int sqlite3_bind_zeroblob64(sqlite3_stmt *pStmt, int i, sqlite3_uint64 n){
  int rc;
  Vdbe *p = (Vdbe *)pStmt;
  sqlite3_mutex_enter(p->db->mutex);
  if( n>(u64)p->db->aLimit[SQLITE_LIMIT_LENGTH] ){
    rc = SQLITE_TOOBIG;
  }else{
    assert( (n & 0x7FFFFFFF)==n );
    rc = sqlite3_bind_zeroblob(pStmt, i, n);
  }
  rc = sqlite3ApiExit(p->db, rc);
  sqlite3_mutex_leave(p->db->mutex);
  return rc;
}

/*
** Return the number of wildcards that can be potentially bound to.
** This routine is added to support DBD::SQLite.  
*/
int sqlite3_bind_parameter_count(sqlite3_stmt *pStmt){
  Vdbe *p = (Vdbe*)pStmt;
  return p ? p->nVar : 0;
}

/*
** Return the name of a wildcard parameter.  Return NULL if the index
** is out of range or if the wildcard is unnamed.
**
** The result is always UTF-8.
*/
const char *sqlite3_bind_parameter_name(sqlite3_stmt *pStmt, int i){
  Vdbe *p = (Vdbe*)pStmt;
  if( p==0 || i<1 || i>p->nzVar ){
    return 0;
  }
  return p->azVar[i-1];
}

/*
** Given a wildcard parameter name, return the index of the variable
** with that name.  If there is no variable with the given name,
** return 0.
*/
int sqlite3VdbeParameterIndex(Vdbe *p, const char *zName, int nName){
  int i;
  if( p==0 ){
    return 0;
  }
  if( zName ){
    for(i=0; i<p->nzVar; i++){
      const char *z = p->azVar[i];
      if( z && strncmp(z,zName,nName)==0 && z[nName]==0 ){
        return i+1;
      }
    }
  }
  return 0;
}
int sqlite3_bind_parameter_index(sqlite3_stmt *pStmt, const char *zName){
  return sqlite3VdbeParameterIndex((Vdbe*)pStmt, zName, sqlite3Strlen30(zName));
}

/*
** Transfer all bindings from the first statement over to the second.
*/
int sqlite3TransferBindings(sqlite3_stmt *pFromStmt, sqlite3_stmt *pToStmt){
  Vdbe *pFrom = (Vdbe*)pFromStmt;
  Vdbe *pTo = (Vdbe*)pToStmt;
  int i;
  assert( pTo->db==pFrom->db );
  assert( pTo->nVar==pFrom->nVar );
  sqlite3_mutex_enter(pTo->db->mutex);
  for(i=0; i<pFrom->nVar; i++){
    sqlite3VdbeMemMove(&pTo->aVar[i], &pFrom->aVar[i]);
  }
  sqlite3_mutex_leave(pTo->db->mutex);
  return SQLITE_OK;
}

#ifndef SQLITE_OMIT_DEPRECATED
/*
** Deprecated external interface.  Internal/core SQLite code
** should call sqlite3TransferBindings.
**
** It is misuse to call this routine with statements from different
** database connections.  But as this is a deprecated interface, we
** will not bother to check for that condition.
**
** If the two statements contain a different number of bindings, then
** an SQLITE_ERROR is returned.  Nothing else can go wrong, so otherwise
** SQLITE_OK is returned.
*/
int sqlite3_transfer_bindings(sqlite3_stmt *pFromStmt, sqlite3_stmt *pToStmt){
  Vdbe *pFrom = (Vdbe*)pFromStmt;
  Vdbe *pTo = (Vdbe*)pToStmt;
  if( pFrom->nVar!=pTo->nVar ){
    return SQLITE_ERROR;
  }
  if( pTo->isPrepareV2 && pTo->expmask ){
    pTo->expired = 1;
  }
  if( pFrom->isPrepareV2 && pFrom->expmask ){
    pFrom->expired = 1;
  }
  return sqlite3TransferBindings(pFromStmt, pToStmt);
}
#endif

/*
** Return the sqlite3* database handle to which the prepared statement given
** in the argument belongs.  This is the same database handle that was
** the first argument to the sqlite3_prepare() that was used to create
** the statement in the first place.
*/
sqlite3 *sqlite3_db_handle(sqlite3_stmt *pStmt){
  return pStmt ? ((Vdbe*)pStmt)->db : 0;
}

/*
** Return true if the prepared statement is guaranteed to not modify the
** database.
*/
int sqlite3_stmt_readonly(sqlite3_stmt *pStmt){
  return pStmt ? ((Vdbe*)pStmt)->readOnly : 1;
}

/*
** Return true if the prepared statement is in need of being reset.
*/
int sqlite3_stmt_busy(sqlite3_stmt *pStmt){
  Vdbe *v = (Vdbe*)pStmt;
  return v!=0 && v->pc>=0 && v->magic==VDBE_MAGIC_RUN;
}

/*
** Return a pointer to the next prepared statement after pStmt associated
** with database connection pDb.  If pStmt is NULL, return the first
** prepared statement for the database connection.  Return NULL if there
** are no more.
*/
sqlite3_stmt *sqlite3_next_stmt(sqlite3 *pDb, sqlite3_stmt *pStmt){
  sqlite3_stmt *pNext;
#ifdef SQLITE_ENABLE_API_ARMOR
  if( !sqlite3SafetyCheckOk(pDb) ){
    (void)SQLITE_MISUSE_BKPT;
    return 0;
  }
#endif
  sqlite3_mutex_enter(pDb->mutex);
  if( pStmt==0 ){
    pNext = (sqlite3_stmt*)pDb->pVdbe;
  }else{
    pNext = (sqlite3_stmt*)((Vdbe*)pStmt)->pNext;
  }
  sqlite3_mutex_leave(pDb->mutex);
  return pNext;
}

/*
** Return the value of a status counter for a prepared statement
*/
int sqlite3_stmt_status(sqlite3_stmt *pStmt, int op, int resetFlag){
  Vdbe *pVdbe = (Vdbe*)pStmt;
  u32 v;
#ifdef SQLITE_ENABLE_API_ARMOR
  if( !pStmt ){
    (void)SQLITE_MISUSE_BKPT;
    return 0;
  }
#endif
  v = pVdbe->aCounter[op];
  if( resetFlag ) pVdbe->aCounter[op] = 0;
  return (int)v;
}

#ifdef SQLITE_ENABLE_STMT_SCANSTATUS
/*
** Return status data for a single loop within query pStmt.
*/
int sqlite3_stmt_scanstatus(
  sqlite3_stmt *pStmt,            /* Prepared statement being queried */
  int idx,                        /* Index of loop to report on */
  int iScanStatusOp,              /* Which metric to return */
  void *pOut                      /* OUT: Write the answer here */
){
  Vdbe *p = (Vdbe*)pStmt;
  ScanStatus *pScan;
  if( idx<0 || idx>=p->nScan ) return 1;
  pScan = &p->aScan[idx];
  switch( iScanStatusOp ){
    case SQLITE_SCANSTAT_NLOOP: {
      *(sqlite3_int64*)pOut = p->anExec[pScan->addrLoop];
      break;
    }
    case SQLITE_SCANSTAT_NVISIT: {
      *(sqlite3_int64*)pOut = p->anExec[pScan->addrVisit];
      break;
    }
    case SQLITE_SCANSTAT_EST: {
      double r = 1.0;
      LogEst x = pScan->nEst;
      while( x<100 ){
        x += 10;
        r *= 0.5;
      }
      *(double*)pOut = r*sqlite3LogEstToInt(x);
      break;
    }
    case SQLITE_SCANSTAT_NAME: {
      *(const char**)pOut = pScan->zName;
      break;
    }
    case SQLITE_SCANSTAT_EXPLAIN: {
      if( pScan->addrExplain ){
        *(const char**)pOut = p->aOp[ pScan->addrExplain ].p4.z;
      }else{
        *(const char**)pOut = 0;
      }
      break;
    }
    case SQLITE_SCANSTAT_SELECTID: {
      if( pScan->addrExplain ){
        *(int*)pOut = p->aOp[ pScan->addrExplain ].p1;
      }else{
        *(int*)pOut = -1;
      }
      break;
    }
    default: {
      return 1;
    }
  }
  return 0;
}

/*
** Zero all counters associated with the sqlite3_stmt_scanstatus() data.
*/
void sqlite3_stmt_scanstatus_reset(sqlite3_stmt *pStmt){
  Vdbe *p = (Vdbe*)pStmt;
  memset(p->anExec, 0, p->nOp * sizeof(i64));
}
#endif /* SQLITE_ENABLE_STMT_SCANSTATUS */<|MERGE_RESOLUTION|>--- conflicted
+++ resolved
@@ -126,16 +126,12 @@
     rc = SQLITE_OK;
   }else{
     Vdbe *v = (Vdbe*)pStmt;
-<<<<<<< HEAD
+    sqlite3 *db = v->db;
 #ifdef SQLITE_ENABLE_SQLRR
     SRRecReset(pStmt);
 #endif
-    sqlite3_mutex_enter(v->db->mutex);
-=======
-    sqlite3 *db = v->db;
     sqlite3_mutex_enter(db->mutex);
     checkProfileCallback(db, v);
->>>>>>> 2dc29293
     rc = sqlite3VdbeReset(v);
     sqlite3VdbeRewind(v);
     assert( (rc & (db->errMask))==rc );
