--- conflicted
+++ resolved
@@ -1005,18 +1005,6 @@
 #include "os.h"
 #include "mutex.h"
 
-<<<<<<< HEAD
-/* When using a default wal safety level, the safety level should only 
-** change with the journal mode if the user hasn't manually specified 
-** pragma synchronous, if they have the defaults shouldn't be applied.
-** The SQLITE_SAFETYLEVEL_FIXED value is ORed into the Db->safety_level
-** field when the user has specified a synchronous setting via pragma.
-*/
-#define SQLITE_SAFETYLEVEL_FIXED 0x10
-#define SQLITE_SAFETYLEVEL_VALUE_MASK 0x07
-#define SQLITE_DbSafetyLevelValue(level) (level&SQLITE_SAFETYLEVEL_VALUE_MASK)
-#define SQLITE_DbSafetyLevelIsFixed(level) (level&SQLITE_SAFETYLEVEL_FIXED)
-=======
 /* The SQLITE_EXTRA_DURABLE compile-time option used to set the default
 ** synchronous setting to EXTRA.  It is no longer supported.
 */
@@ -1047,7 +1035,6 @@
 #ifndef SQLITE_DEFAULT_WAL_SYNCHRONOUS
 # define SQLITE_DEFAULT_WAL_SYNCHRONOUS SQLITE_DEFAULT_SYNCHRONOUS
 #endif
->>>>>>> 33b104af
 
 /*
 ** Each database file to be accessed by the system is an instance
